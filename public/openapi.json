{
  "openapi": "3.1.0",
  "info": {
    "title": "9to5-Scout API",
    "description": "AI-powered job discovery and career assistance platform with comprehensive job scraping, agent-based resume optimization, and email routing capabilities.",
    "version": "1.1.0",
    "contact": {
      "name": "9to5-Scout Support",
      "email": "support@9to5scout.dev"
    }
  },
  "servers": [
    {
      "url": "/",
      "description": "Current worker deployment"
    }
  ],
  "security": [
    {
      "bearerAuth": []
    }
  ],
  "components": {
    "securitySchemes": {
      "bearerAuth": {
        "type": "http",
        "scheme": "bearer",
        "bearerFormat": "JWT"
      }
    },
    "schemas": {
      "Job": {
        "type": "object",
        "properties": {
          "id": {
            "type": "string"
          },
          "site_id": {
            "type": "string"
          },
          "url": {
            "type": "string",
            "format": "uri"
          },
          "canonical_url": {
            "type": "string",
            "format": "uri"
          },
          "title": {
            "type": "string"
          },
          "company": {
            "type": "string"
          },
          "location": {
            "type": "string"
          },
          "employment_type": {
            "type": "string"
          },
          "department": {
            "type": "string"
          },
          "salary_min": {
            "type": "integer"
          },
          "salary_max": {
            "type": "integer"
          },
          "salary_currency": {
            "type": "string"
          },
          "source": {
            "type": "string",
            "enum": [
              "SCRAPED",
              "EMAIL",
              "MANUAL"
            ],
            "description": "Source of job discovery"
          },
          "status": {
            "type": "string"
          },
          "posted_at": {
            "type": "string",
            "format": "date-time"
          },
          "first_seen_at": {
            "type": "string",
            "format": "date-time"
          }
<<<<<<< HEAD
=======
        }
      },
      "ApplicantProfile": {
        "type": "object",
        "properties": {
          "id": {
            "type": "string"
          },
          "user_id": {
            "type": "string"
          },
          "name": {
            "type": "string"
          },
          "email": {
            "type": "string",
            "format": "email"
          },
          "phone": {
            "type": "string"
          },
          "current_title": {
            "type": "string"
          },
          "target_roles": {
            "type": "array",
            "items": {
              "type": "string"
            },
            "description": "Array of target job titles"
          },
          "years_experience": {
            "type": "integer"
          },
          "education_level": {
            "type": "string"
          },
          "skills": {
            "type": "array",
            "items": {
              "type": "string"
            },
            "description": "Array of skills"
          },
          "preferences": {
            "type": "object",
            "properties": {
              "locations": {
                "type": "array",
                "items": {
                  "type": "string"
                }
              },
              "salary_min": {
                "type": "integer"
              },
              "salary_max": {
                "type": "integer"
              },
              "employment_types": {
                "type": "array",
                "items": {
                  "type": "string"
                }
              },
              "remote_preference": {
                "type": "string",
                "enum": [
                  "required",
                  "preferred",
                  "no_preference"
                ]
              }
            }
          },
          "created_at": {
            "type": "string",
            "format": "date-time"
          },
          "updated_at": {
            "type": "string",
            "format": "date-time"
          }
        }
      },
      "JobHistoryEntry": {
        "type": "object",
        "properties": {
          "id": {
            "type": "string"
          },
          "applicant_id": {
            "type": "string"
          },
          "company_name": {
            "type": "string"
          },
          "job_title": {
            "type": "string"
          },
          "department": {
            "type": "string"
          },
          "employment_type": {
            "type": "string"
          },
          "start_date": {
            "type": "string",
            "format": "date"
          },
          "end_date": {
            "type": "string",
            "format": "date"
          },
          "is_current": {
            "type": "boolean"
          },
          "location": {
            "type": "string"
          },
          "salary_min": {
            "type": "integer"
          },
          "salary_max": {
            "type": "integer"
          },
          "salary_currency": {
            "type": "string",
            "default": "USD"
          },
          "responsibilities": {
            "type": "string",
            "description": "Markdown formatted"
          },
          "achievements": {
            "type": "string",
            "description": "Markdown formatted"
          },
          "skills_used": {
            "type": "array",
            "items": {
              "type": "string"
            }
          },
          "technologies": {
            "type": "array",
            "items": {
              "type": "string"
            }
          },
          "keywords": {
            "type": "array",
            "items": {
              "type": "string"
            }
          },
          "created_at": {
            "type": "string",
            "format": "date-time"
          },
          "updated_at": {
            "type": "string",
            "format": "date-time"
          }
        }
      },
      "JobHistorySubmission": {
        "type": "object",
        "properties": {
          "id": {
            "type": "string"
          },
          "applicant_id": {
            "type": "string"
          },
          "raw_content": {
            "type": "string"
          },
          "content_type": {
            "type": "string"
          },
          "processing_status": {
            "type": "string",
            "enum": [
              "pending",
              "processing",
              "completed",
              "failed"
            ]
          },
          "processing_error": {
            "type": "string"
          },
          "processed_entries": {
            "type": "integer"
          },
          "submitted_at": {
            "type": "string",
            "format": "date-time"
          },
          "processed_at": {
            "type": "string",
            "format": "date-time"
          }
        }
      },
      "JobRating": {
        "type": "object",
        "properties": {
          "id": {
            "type": "string"
          },
          "applicant_id": {
            "type": "string"
          },
          "job_id": {
            "type": "string"
          },
          "overall_score": {
            "type": "integer",
            "minimum": 1,
            "maximum": 100,
            "description": "Overall fit score (1-100)"
          },
          "skill_match_score": {
            "type": "integer",
            "minimum": 1,
            "maximum": 100
          },
          "experience_match_score": {
            "type": "integer",
            "minimum": 1,
            "maximum": 100
          },
          "compensation_fit_score": {
            "type": "integer",
            "minimum": 1,
            "maximum": 100
          },
          "location_fit_score": {
            "type": "integer",
            "minimum": 1,
            "maximum": 100
          },
          "company_culture_score": {
            "type": "integer",
            "minimum": 1,
            "maximum": 100
          },
          "growth_potential_score": {
            "type": "integer",
            "minimum": 1,
            "maximum": 100
          },
          "rating_summary": {
            "type": "string"
          },
          "recommendation": {
            "type": "string",
            "enum": [
              "Strong Match",
              "Good Fit",
              "Consider",
              "Pass"
            ]
          },
          "strengths": {
            "type": "array",
            "items": {
              "type": "string"
            }
          },
          "gaps": {
            "type": "array",
            "items": {
              "type": "string"
            }
          },
          "improvement_suggestions": {
            "type": "string"
          },
          "created_at": {
            "type": "string",
            "format": "date-time"
          },
          "updated_at": {
            "type": "string",
            "format": "date-time"
          }
        }
      },
      "CoverLetterRequest": {
        "type": "object",
        "required": [
          "job_title",
          "company_name",
          "job_description_text",
          "candidate_career_summary"
        ],
        "properties": {
          "job_title": {
            "type": "string"
          },
          "company_name": {
            "type": "string"
          },
          "hiring_manager_name": {
            "type": "string"
          },
          "job_description_text": {
            "type": "string"
          },
          "candidate_career_summary": {
            "type": "string"
          }
        }
      },
      "ResumeRequest": {
        "type": "object",
        "required": [
          "job_title",
          "company_name",
          "job_description_text",
          "candidate_career_summary"
        ],
        "properties": {
          "job_title": {
            "type": "string"
          },
          "company_name": {
            "type": "string"
          },
          "job_description_text": {
            "type": "string"
          },
          "candidate_career_summary": {
            "type": "string"
          }
>>>>>>> ef1a2d08
        }
      },
      "ApplicantProfile": {
        "type": "object",
<<<<<<< HEAD
=======
        "required": [
          "id",
          "name",
          "role",
          "goal",
          "backstory",
          "llm"
        ],
>>>>>>> ef1a2d08
        "properties": {
          "id": {
            "type": "string"
          },
<<<<<<< HEAD
          "user_id": {
            "type": "string"
          },
          "name": {
            "type": "string"
          },
          "email": {
            "type": "string",
            "format": "email"
          },
          "phone": {
            "type": "string"
          },
          "current_title": {
            "type": "string"
          },
          "target_roles": {
            "type": "array",
            "items": {
              "type": "string"
            },
            "description": "Array of target job titles"
          },
          "years_experience": {
            "type": "integer"
          },
          "education_level": {
            "type": "string"
          },
          "skills": {
            "type": "array",
            "items": {
              "type": "string"
            },
            "description": "Array of skills"
          },
          "preferences": {
            "type": "object",
            "properties": {
              "locations": {
                "type": "array",
                "items": {
                  "type": "string"
                }
              },
              "salary_min": {
                "type": "integer"
              },
              "salary_max": {
                "type": "integer"
              },
              "employment_types": {
                "type": "array",
                "items": {
                  "type": "string"
                }
              },
              "remote_preference": {
                "type": "string",
                "enum": [
                  "required",
                  "preferred",
                  "no_preference"
                ]
              }
            }
=======
          "name": {
            "type": "string"
          },
          "role": {
            "type": "string"
          },
          "goal": {
            "type": "string"
          },
          "backstory": {
            "type": "string"
          },
          "llm": {
            "type": "string"
          },
          "tools": {
            "type": "array",
            "items": {
              "type": "string"
            }
          },
          "max_iter": {
            "type": "integer",
            "minimum": 1,
            "default": 25
          },
          "max_rpm": {
            "type": "integer",
            "minimum": 1
          },
          "verbose": {
            "type": "boolean",
            "default": false
          },
          "allow_delegation": {
            "type": "boolean",
            "default": false
          },
          "system_template": {
            "type": "string"
          },
          "prompt_template": {
            "type": "string"
          },
          "response_template": {
            "type": "string"
          },
          "memory": {
            "type": "boolean",
            "default": true
          },
          "step_callback": {
            "type": "string"
          },
          "enabled": {
            "type": "boolean",
            "default": true
>>>>>>> ef1a2d08
          },
          "created_at": {
            "type": "string",
            "format": "date-time"
          },
          "updated_at": {
            "type": "string",
            "format": "date-time"
          }
        }
      },
      "JobHistoryEntry": {
        "type": "object",
<<<<<<< HEAD
=======
        "required": [
          "id",
          "description",
          "agent_id"
        ],
        "properties": {
          "id": {
            "type": "string"
          },
          "description": {
            "type": "string"
          },
          "agent_id": {
            "type": "string"
          },
          "expected_output": {
            "type": "string"
          },
          "tools": {
            "type": "array",
            "items": {
              "type": "string"
            }
          },
          "async_execution": {
            "type": "boolean",
            "default": false
          },
          "context": {
            "type": "array",
            "items": {
              "type": "string"
            }
          },
          "config": {
            "type": "object"
          },
          "output_json": {
            "type": "object"
          },
          "output_pydantic": {
            "type": "object"
          },
          "output_file": {
            "type": "string"
          },
          "callback": {
            "type": "string"
          },
          "human_input": {
            "type": "boolean",
            "default": false
          },
          "enabled": {
            "type": "boolean",
            "default": true
          },
          "created_at": {
            "type": "string",
            "format": "date-time"
          },
          "updated_at": {
            "type": "string",
            "format": "date-time"
          }
        }
      },
      "WorkflowConfig": {
        "type": "object",
        "required": [
          "id",
          "name",
          "description"
        ],
        "properties": {
          "id": {
            "type": "string"
          },
          "name": {
            "type": "string"
          },
          "description": {
            "type": "string"
          },
          "agents": {
            "type": "array",
            "items": {
              "type": "string"
            },
            "description": "Array of agent IDs"
          },
          "tasks": {
            "type": "array",
            "items": {
              "type": "string"
            },
            "description": "Array of task IDs"
          },
          "process": {
            "type": "string",
            "enum": [
              "sequential",
              "hierarchical"
            ],
            "default": "sequential"
          },
          "verbose": {
            "type": "boolean",
            "default": false
          },
          "memory": {
            "type": "boolean",
            "default": true
          },
          "cache": {
            "type": "boolean",
            "default": true
          },
          "max_rpm": {
            "type": "integer",
            "minimum": 1
          },
          "language": {
            "type": "string",
            "default": "en"
          },
          "enabled": {
            "type": "boolean",
            "default": true
          },
          "created_at": {
            "type": "string",
            "format": "date-time"
          },
          "updated_at": {
            "type": "string",
            "format": "date-time"
          }
        }
      },
      "JobTrackingHistory": {
        "type": "object",
>>>>>>> ef1a2d08
        "properties": {
          "id": {
            "type": "string"
          },
<<<<<<< HEAD
          "applicant_id": {
            "type": "string"
          },
          "company_name": {
            "type": "string"
          },
          "job_title": {
            "type": "string"
          },
          "department": {
            "type": "string"
          },
          "employment_type": {
            "type": "string"
          },
          "start_date": {
            "type": "string",
            "format": "date"
          },
          "end_date": {
            "type": "string",
            "format": "date"
          },
          "is_current": {
            "type": "boolean"
          },
          "location": {
            "type": "string"
          },
          "salary_min": {
            "type": "integer"
          },
          "salary_max": {
            "type": "integer"
          },
          "salary_currency": {
            "type": "string",
            "default": "USD"
          },
          "responsibilities": {
            "type": "string",
            "description": "Markdown formatted"
          },
          "achievements": {
            "type": "string",
            "description": "Markdown formatted"
          },
          "skills_used": {
            "type": "array",
            "items": {
              "type": "string"
            }
          },
          "technologies": {
            "type": "array",
            "items": {
              "type": "string"
            }
          },
          "keywords": {
            "type": "array",
            "items": {
              "type": "string"
=======
          "job_id": {
            "type": "string"
          },
          "tracking_date": {
            "type": "string",
            "format": "date"
          },
          "status": {
            "type": "string",
            "enum": [
              "checked",
              "changed",
              "closed",
              "error"
            ]
          },
          "change_summary": {
            "type": "string"
          },
          "snapshot_id": {
            "type": "string"
          },
          "content_hash": {
            "type": "string"
          },
          "r2_keys": {
            "type": "object",
            "properties": {
              "html_key": {
                "type": "string"
              },
              "pdf_key": {
                "type": "string"
              },
              "markdown_key": {
                "type": "string"
              },
              "screenshot_key": {
                "type": "string"
              }
>>>>>>> ef1a2d08
            }
          },
          "created_at": {
            "type": "string",
            "format": "date-time"
<<<<<<< HEAD
          },
          "updated_at": {
            "type": "string",
            "format": "date-time"
          }
        }
      },
      "JobHistorySubmission": {
=======
          }
        }
      },
      "Snapshot": {
>>>>>>> ef1a2d08
        "type": "object",
        "properties": {
          "id": {
            "type": "string"
          },
<<<<<<< HEAD
          "applicant_id": {
            "type": "string"
          },
          "raw_content": {
            "type": "string"
          },
          "content_type": {
            "type": "string"
          },
          "processing_status": {
            "type": "string",
            "enum": [
              "pending",
              "processing",
              "completed",
              "failed"
            ]
          },
          "processing_error": {
            "type": "string"
          },
          "processed_entries": {
            "type": "integer"
          },
          "submitted_at": {
            "type": "string",
            "format": "date-time"
          },
          "processed_at": {
=======
          "job_id": {
            "type": "string"
          },
          "content_hash": {
            "type": "string"
          },
          "title": {
            "type": "string"
          },
          "description_html": {
            "type": "string"
          },
          "description_md": {
            "type": "string"
          },
          "company": {
            "type": "string"
          },
          "location": {
            "type": "string"
          },
          "employment_type": {
            "type": "string"
          },
          "salary_min": {
            "type": "integer"
          },
          "salary_max": {
            "type": "integer"
          },
          "status": {
            "type": "string"
          },
          "r2_storage_keys": {
            "type": "object",
            "properties": {
              "html_key": {
                "type": "string"
              },
              "pdf_key": {
                "type": "string"
              },
              "markdown_key": {
                "type": "string"
              },
              "screenshot_key": {
                "type": "string"
              }
            }
          },
          "created_at": {
>>>>>>> ef1a2d08
            "type": "string",
            "format": "date-time"
          }
        }
      },
<<<<<<< HEAD
      "JobRating": {
=======
      "Change": {
>>>>>>> ef1a2d08
        "type": "object",
        "properties": {
          "id": {
            "type": "string"
          },
<<<<<<< HEAD
          "applicant_id": {
            "type": "string"
          },
          "job_id": {
            "type": "string"
          },
          "overall_score": {
            "type": "integer",
            "minimum": 1,
            "maximum": 100,
            "description": "Overall fit score (1-100)"
          },
          "skill_match_score": {
            "type": "integer",
            "minimum": 1,
            "maximum": 100
          },
          "experience_match_score": {
            "type": "integer",
            "minimum": 1,
            "maximum": 100
          },
          "compensation_fit_score": {
            "type": "integer",
            "minimum": 1,
            "maximum": 100
          },
          "location_fit_score": {
            "type": "integer",
            "minimum": 1,
            "maximum": 100
          },
          "company_culture_score": {
            "type": "integer",
            "minimum": 1,
            "maximum": 100
          },
          "growth_potential_score": {
            "type": "integer",
            "minimum": 1,
            "maximum": 100
          },
          "rating_summary": {
            "type": "string"
          },
          "recommendation": {
            "type": "string",
            "enum": [
              "Strong Match",
              "Good Fit",
              "Consider",
              "Pass"
            ]
          },
          "strengths": {
            "type": "array",
            "items": {
              "type": "string"
            }
          },
          "gaps": {
            "type": "array",
            "items": {
              "type": "string"
            }
          },
          "improvement_suggestions": {
            "type": "string"
          },
          "created_at": {
            "type": "string",
            "format": "date-time"
          },
          "updated_at": {
=======
          "job_id": {
            "type": "string"
          },
          "change_type": {
            "type": "string",
            "enum": [
              "content",
              "status",
              "closed",
              "salary"
            ]
          },
          "field_changed": {
            "type": "string"
          },
          "old_value": {
            "type": "string"
          },
          "new_value": {
            "type": "string"
          },
          "ai_summary": {
            "type": "string"
          },
          "change_severity": {
            "type": "string",
            "enum": [
              "low",
              "medium",
              "high",
              "critical"
            ]
          },
          "detected_at": {
>>>>>>> ef1a2d08
            "type": "string",
            "format": "date-time"
          }
        }
      },
      "JobMarketStats": {
        "type": "object",
<<<<<<< HEAD
        "required": [
          "job_title",
          "company_name",
          "job_description_text",
          "candidate_career_summary"
        ],
        "properties": {
          "job_title": {
            "type": "string"
          },
          "company_name": {
            "type": "string"
          },
          "hiring_manager_name": {
            "type": "string"
          },
          "job_description_text": {
            "type": "string"
          },
          "candidate_career_summary": {
            "type": "string"
=======
        "properties": {
          "date": {
            "type": "string",
            "format": "date"
          },
          "role": {
            "type": "string"
          },
          "company": {
            "type": "string"
          },
          "location": {
            "type": "string"
          },
          "total_jobs": {
            "type": "integer"
          },
          "new_jobs": {
            "type": "integer"
          },
          "closed_jobs": {
            "type": "integer"
          },
          "avg_salary_min": {
            "type": "number"
          },
          "avg_salary_max": {
            "type": "number"
          },
          "salary_trend": {
            "type": "string"
          },
          "top_skills": {
            "type": "array",
            "items": {
              "type": "string"
            }
          },
          "employment_types": {
            "type": "object",
            "additionalProperties": {
              "type": "integer"
            }
>>>>>>> ef1a2d08
          }
        }
      },
      "DailyMonitoringResult": {
        "type": "object",
<<<<<<< HEAD
        "required": [
          "job_title",
          "company_name",
          "job_description_text",
          "candidate_career_summary"
        ],
        "properties": {
          "job_title": {
            "type": "string"
          },
          "company_name": {
            "type": "string"
          },
          "job_description_text": {
            "type": "string"
          },
          "candidate_career_summary": {
=======
        "properties": {
          "date": {
            "type": "string",
            "format": "date"
          },
          "jobs_monitored": {
            "type": "integer"
          },
          "jobs_changed": {
            "type": "integer"
          },
          "jobs_closed": {
            "type": "integer"
          },
          "new_snapshots": {
            "type": "integer"
          },
          "errors": {
            "type": "integer"
          },
          "processing_time_ms": {
            "type": "integer"
          },
          "market_insights": {
            "type": "object",
            "properties": {
              "trending_skills": {
                "type": "array",
                "items": {
                  "type": "string"
                }
              },
              "salary_movements": {
                "type": "array",
                "items": {
                  "type": "object",
                  "properties": {
                    "role": {
                      "type": "string"
                    },
                    "trend": {
                      "type": "string"
                    },
                    "change_percent": {
                      "type": "number"
                    }
                  }
                }
              }
            }
          },
          "summary": {
>>>>>>> ef1a2d08
            "type": "string"
          }
        }
      },
      "AgentConfig": {
        "type": "object",
        "required": [
          "id",
          "name",
          "role",
          "goal",
          "backstory",
          "llm"
        ],
        "properties": {
<<<<<<< HEAD
          "id": {
            "type": "string"
          },
          "name": {
            "type": "string"
          },
          "role": {
            "type": "string"
          },
          "goal": {
            "type": "string"
          },
          "backstory": {
            "type": "string"
          },
          "llm": {
            "type": "string"
          },
          "tools": {
            "type": "array",
            "items": {
              "type": "string"
            }
          },
          "max_iter": {
            "type": "integer",
            "minimum": 1,
            "default": 25
          },
          "max_rpm": {
            "type": "integer",
            "minimum": 1
          },
          "verbose": {
            "type": "boolean",
            "default": false
          },
          "allow_delegation": {
            "type": "boolean",
            "default": false
          },
          "system_template": {
            "type": "string"
          },
          "prompt_template": {
            "type": "string"
          },
          "response_template": {
            "type": "string"
          },
          "memory": {
            "type": "boolean",
            "default": true
          },
          "step_callback": {
            "type": "string"
          },
          "enabled": {
            "type": "boolean",
            "default": true
          },
          "created_at": {
            "type": "string",
            "format": "date-time"
          },
          "updated_at": {
            "type": "string",
            "format": "date-time"
          }
        }
      },
      "TaskConfig": {
        "type": "object",
        "required": [
          "id",
          "description",
          "agent_id"
        ],
        "properties": {
          "id": {
            "type": "string"
          },
          "description": {
            "type": "string"
          },
          "agent_id": {
            "type": "string"
          },
          "expected_output": {
            "type": "string"
          },
          "tools": {
            "type": "array",
            "items": {
              "type": "string"
            }
          },
          "async_execution": {
            "type": "boolean",
            "default": false
          },
          "context": {
            "type": "array",
            "items": {
              "type": "string"
            }
          },
          "config": {
            "type": "object"
          },
          "output_json": {
            "type": "object"
          },
          "output_pydantic": {
            "type": "object"
          },
          "output_file": {
            "type": "string"
          },
          "callback": {
            "type": "string"
          },
          "human_input": {
            "type": "boolean",
            "default": false
          },
          "enabled": {
            "type": "boolean",
            "default": true
          },
          "created_at": {
            "type": "string",
            "format": "date-time"
          },
          "updated_at": {
            "type": "string",
            "format": "date-time"
          }
        }
      },
      "WorkflowConfig": {
        "type": "object",
        "required": [
          "id",
          "name",
          "description"
        ],
        "properties": {
          "id": {
            "type": "string"
          },
          "name": {
            "type": "string"
          },
          "description": {
            "type": "string"
          },
          "agents": {
            "type": "array",
            "items": {
              "type": "string"
            },
            "description": "Array of agent IDs"
          },
          "tasks": {
            "type": "array",
            "items": {
              "type": "string"
            },
            "description": "Array of task IDs"
          },
          "process": {
            "type": "string",
            "enum": [
              "sequential",
              "hierarchical"
            ],
            "default": "sequential"
          },
          "verbose": {
            "type": "boolean",
            "default": false
          },
          "memory": {
            "type": "boolean",
            "default": true
          },
          "cache": {
            "type": "boolean",
            "default": true
          },
          "max_rpm": {
            "type": "integer",
            "minimum": 1
          },
          "language": {
            "type": "string",
            "default": "en"
          },
          "enabled": {
            "type": "boolean",
            "default": true
          },
          "created_at": {
            "type": "string",
            "format": "date-time"
          },
          "updated_at": {
            "type": "string",
            "format": "date-time"
=======
          "error": {
            "type": "string"
          },
          "message": {
            "type": "string"
>>>>>>> ef1a2d08
          }
        }
      },
      "ApplicantDocument": {
        "type": "object",
        "properties": {
          "id": {
<<<<<<< HEAD
            "type": "string"
          },
          "job_id": {
            "type": "string"
          },
          "tracking_date": {
            "type": "string",
            "format": "date"
          },
          "status": {
            "type": "string",
            "enum": [
              "checked",
              "changed",
              "closed",
              "error"
            ]
          },
          "change_summary": {
            "type": "string"
          },
          "snapshot_id": {
            "type": "string"
          },
          "content_hash": {
            "type": "string"
          },
          "r2_keys": {
            "type": "object",
            "properties": {
              "html_key": {
                "type": "string"
              },
              "pdf_key": {
                "type": "string"
              },
              "markdown_key": {
                "type": "string"
              },
              "screenshot_key": {
                "type": "string"
              }
            }
          },
          "created_at": {
            "type": "string",
            "format": "date-time"
          }
        }
      },
      "Snapshot": {
        "type": "object",
        "properties": {
          "id": {
            "type": "string"
          },
          "job_id": {
            "type": "string"
          },
          "content_hash": {
            "type": "string"
          },
          "title": {
            "type": "string"
          },
          "description_html": {
            "type": "string"
          },
          "description_md": {
            "type": "string"
          },
          "company": {
            "type": "string"
          },
          "location": {
            "type": "string"
          },
          "employment_type": {
            "type": "string"
          },
          "salary_min": {
            "type": "integer"
          },
          "salary_max": {
            "type": "integer"
          },
          "status": {
            "type": "string"
          },
          "r2_storage_keys": {
            "type": "object",
            "properties": {
              "html_key": {
                "type": "string"
              },
              "pdf_key": {
                "type": "string"
              },
              "markdown_key": {
                "type": "string"
              },
              "screenshot_key": {
                "type": "string"
              }
            }
=======
            "type": "integer"
          },
          "user_id": {
            "type": "string"
          },
          "job_id": {
            "anyOf": [
              {
                "type": "string"
              },
              {
                "type": "null"
              }
            ]
          },
          "doc_type": {
            "type": "string",
            "enum": [
              "resume",
              "cover_letter"
            ]
          },
          "purpose": {
            "anyOf": [
              {
                "type": "string",
                "enum": [
                  "job_related",
                  "example",
                  "reference"
                ]
              },
              {
                "type": "null"
              }
            ]
          },
          "title": {
            "anyOf": [
              {
                "type": "string"
              },
              {
                "type": "null"
              }
            ]
          },
          "r2_key_md": {
            "anyOf": [
              {
                "type": "string"
              },
              {
                "type": "null"
              }
            ]
          },
          "r2_url_md": {
            "anyOf": [
              {
                "type": "string",
                "format": "uri"
              },
              {
                "type": "null"
              }
            ]
          },
          "r2_key_pdf": {
            "anyOf": [
              {
                "type": "string"
              },
              {
                "type": "null"
              }
            ]
          },
          "r2_url_pdf": {
            "anyOf": [
              {
                "type": "string",
                "format": "uri"
              },
              {
                "type": "null"
              }
            ]
>>>>>>> ef1a2d08
          },
          "created_at": {
            "type": "string",
            "format": "date-time"
<<<<<<< HEAD
          }
        }
      },
      "Change": {
        "type": "object",
        "properties": {
          "id": {
            "type": "string"
          },
          "job_id": {
            "type": "string"
          },
          "change_type": {
            "type": "string",
            "enum": [
              "content",
              "status",
              "closed",
              "salary"
            ]
          },
          "field_changed": {
            "type": "string"
          },
          "old_value": {
            "type": "string"
          },
          "new_value": {
            "type": "string"
          },
          "ai_summary": {
            "type": "string"
          },
          "change_severity": {
            "type": "string",
            "enum": [
              "low",
              "medium",
              "high",
              "critical"
            ]
          },
          "detected_at": {
            "type": "string",
            "format": "date-time"
          }
        }
      },
      "JobMarketStats": {
        "type": "object",
        "properties": {
          "date": {
            "type": "string",
            "format": "date"
          },
          "role": {
            "type": "string"
          },
          "company": {
            "type": "string"
          },
          "location": {
            "type": "string"
          },
          "total_jobs": {
            "type": "integer"
          },
          "new_jobs": {
            "type": "integer"
          },
          "closed_jobs": {
            "type": "integer"
          },
          "avg_salary_min": {
            "type": "number"
          },
          "avg_salary_max": {
            "type": "number"
          },
          "salary_trend": {
            "type": "string"
          },
          "top_skills": {
            "type": "array",
            "items": {
              "type": "string"
            }
          },
          "employment_types": {
            "type": "object",
            "additionalProperties": {
              "type": "integer"
            }
          }
        }
      },
      "DailyMonitoringResult": {
=======
          },
          "updated_at": {
            "type": "string",
            "format": "date-time"
          }
        }
      },
      "ResumeSections": {
        "type": "object",
        "properties": {
          "document_id": {
            "type": "integer"
          },
          "summary": {
            "anyOf": [
              {
                "type": "string"
              },
              {
                "type": "null"
              }
            ]
          },
          "contact": {
            "anyOf": [
              {
                "type": "string"
              },
              {
                "type": "null"
              }
            ]
          },
          "skills": {
            "anyOf": [
              {
                "type": "string"
              },
              {
                "type": "null"
              }
            ]
          },
          "experience": {
            "anyOf": [
              {
                "type": "string"
              },
              {
                "type": "null"
              }
            ]
          },
          "education": {
            "anyOf": [
              {
                "type": "string"
              },
              {
                "type": "null"
              }
            ]
          },
          "projects": {
            "anyOf": [
              {
                "type": "string"
              },
              {
                "type": "null"
              }
            ]
          },
          "certifications": {
            "anyOf": [
              {
                "type": "string"
              },
              {
                "type": "null"
              }
            ]
          },
          "extras": {
            "anyOf": [
              {
                "type": "string"
              },
              {
                "type": "null"
              }
            ]
          }
        }
      },
      "DocCreateRequest": {
>>>>>>> ef1a2d08
        "type": "object",
        "required": [
          "user_id",
          "doc_type"
        ],
        "properties": {
<<<<<<< HEAD
          "date": {
            "type": "string",
            "format": "date"
          },
          "jobs_monitored": {
            "type": "integer"
          },
          "jobs_changed": {
            "type": "integer"
          },
          "jobs_closed": {
            "type": "integer"
          },
          "new_snapshots": {
            "type": "integer"
          },
          "errors": {
            "type": "integer"
          },
          "processing_time_ms": {
            "type": "integer"
          },
          "market_insights": {
            "type": "object",
            "properties": {
              "trending_skills": {
                "type": "array",
                "items": {
                  "type": "string"
                }
              },
              "salary_movements": {
                "type": "array",
                "items": {
                  "type": "object",
                  "properties": {
                    "role": {
                      "type": "string"
                    },
                    "trend": {
                      "type": "string"
                    },
                    "change_percent": {
                      "type": "number"
                    }
                  }
                }
              }
            }
          },
          "summary": {
            "type": "string"
          }
        }
      },
      "Error": {
        "type": "object",
        "properties": {
          "error": {
            "type": "string"
          },
          "message": {
            "type": "string"
          }
        }
      },
      "JobIntakeSubmission": {
        "type": "object",
        "description": "Payload describing raw job content captured by an external scraper. At minimum a job URL must be provided. Additional metadata is optional but helps downstream normalization.",
        "required": [
          "job_url"
        ],
        "properties": {
          "job_url": {
            "type": "string",
            "format": "uri",
            "description": "Canonical URL of the job posting to ingest."
          },
          "job_title": {
            "type": "string",
            "description": "Title of the job posting if available."
          },
          "jobId": {
            "type": "string",
            "description": "Optional internal identifier used by the submitting service."
          },
          "company": {
            "type": "string",
            "description": "Name of the hiring company."
          },
          "company_name": {
            "type": "string",
            "description": "Alternative field for the hiring company name."
          },
          "company_url": {
            "type": "string",
            "format": "uri",
            "description": "Company website captured by the external scraper."
          },
          "careers_url": {
            "type": "string",
            "format": "uri",
            "description": "Careers page associated with the company if known."
          },
          "apply_url": {
            "type": "string",
            "format": "uri",
            "description": "Direct apply link extracted from the posting."
          },
          "source": {
            "type": "string",
            "description": "Identifier of the submitting scraper or integration."
          },
          "priority": {
            "type": "integer",
            "description": "Optional priority value that influences queue ordering (higher values are processed first)."
          },
          "dry_run": {
            "type": "boolean",
            "description": "When true, the ingestion pipeline will parse the content without storing downstream artifacts."
          },
          "raw_html": {
            "type": "string",
            "description": "Raw HTML markup scraped from the job posting."
          },
          "raw_text": {
            "type": "string",
            "description": "Plain text representation of the job posting. Provide this if HTML is not available."
          },
          "raw_json": {
            "type": "object",
            "additionalProperties": true,
            "description": "Structured JSON payload captured by the scraper (for example the output of a DOM extraction or API response)."
          },
          "metadata": {
            "type": "object",
            "additionalProperties": true,
            "description": "Any additional metadata gathered for the posting."
          }
        }
      },
      "JobIntakeQueuedItem": {
        "type": "object",
        "description": "Summary of a queued job intake submission.",
        "properties": {
          "id": {
            "type": "integer"
          },
          "job_url": {
            "type": "string",
            "format": "uri"
          },
          "job_title": {
            "type": "string"
          },
          "company_name": {
            "type": "string"
          },
          "source": {
            "type": "string"
          },
          "status": {
            "type": "string"
          },
          "priority": {
            "type": "integer"
          },
          "queued_at": {
            "type": "string",
            "format": "date-time"
          }
        }
      },
      "JobIntakeQueueStatus": {
        "type": "object",
        "description": "Processing summary for the job intake queue.",
        "properties": {
          "processed": {
            "type": "integer",
            "description": "Number of items processed during this request."
          },
          "pending": {
            "type": "integer",
            "description": "Number of items that remain pending in the queue after processing."
          }
        }
      },
      "JobIntakeFailedItem": {
=======
          "user_id": {
            "type": "string"
          },
          "doc_type": {
            "type": "string",
            "enum": [
              "resume",
              "cover_letter"
            ]
          },
          "purpose": {
            "anyOf": [
              {
                "type": "string",
                "enum": [
                  "job_related",
                  "example",
                  "reference"
                ]
              },
              {
                "type": "null"
              }
            ]
          },
          "job_id": {
            "anyOf": [
              {
                "type": "string"
              },
              {
                "type": "null"
              }
            ]
          },
          "title": {
            "anyOf": [
              {
                "type": "string"
              },
              {
                "type": "null"
              }
            ]
          },
          "content_md": {
            "anyOf": [
              {
                "type": "string"
              },
              {
                "type": "null"
              }
            ]
          },
          "editor_json": {
            "anyOf": [
              {
                "type": "object"
              },
              {
                "type": "null"
              }
            ]
          },
          "sections": {
            "$ref": "#/components/schemas/ResumeSections"
          }
        }
      },
      "DocUpdateRequest": {
        "type": "object",
        "properties": {
          "title": {
            "anyOf": [
              {
                "type": "string"
              },
              {
                "type": "null"
              }
            ]
          },
          "content_md": {
            "anyOf": [
              {
                "type": "string"
              },
              {
                "type": "null"
              }
            ]
          },
          "editor_json": {
            "anyOf": [
              {
                "type": "object"
              },
              {
                "type": "null"
              }
            ]
          },
          "sections": {
            "$ref": "#/components/schemas/ResumeSections"
          }
        }
      },
      "VectorSearchRequest": {
        "type": "object",
        "required": [
          "q",
          "user_id"
        ],
        "properties": {
          "q": {
            "type": "string"
          },
          "user_id": {
            "type": "string"
          },
          "job_id": {
            "anyOf": [
              {
                "type": "string"
              },
              {
                "type": "null"
              }
            ]
          },
          "top_k": {
            "type": "integer",
            "default": 10
          }
        }
      },
      "AtsEvaluation": {
        "type": "object",
        "properties": {
          "overall_score": {
            "type": "integer",
            "minimum": 0,
            "maximum": 100
          },
          "dimensions": {
            "type": "object",
            "properties": {
              "keywords": {
                "type": "integer"
              },
              "action_verbs": {
                "type": "integer"
              },
              "impact_metrics": {
                "type": "integer"
              },
              "brevity": {
                "type": "integer"
              },
              "structure": {
                "type": "integer"
              },
              "seniority_alignment": {
                "type": "integer"
              }
            }
          },
          "recommendations": {
            "type": "array",
            "items": {
              "type": "object",
              "properties": {
                "target": {
                  "type": "string"
                },
                "range": {
                  "type": "object",
                  "properties": {
                    "start": {
                      "type": "object",
                      "properties": {
                        "line": {
                          "type": "integer"
                        },
                        "col": {
                          "type": "integer"
                        }
                      }
                    },
                    "end": {
                      "type": "object",
                      "properties": {
                        "line": {
                          "type": "integer"
                        },
                        "col": {
                          "type": "integer"
                        }
                      }
                    }
                  }
                },
                "type": {
                  "type": "string",
                  "enum": [
                    "replace",
                    "delete",
                    "insert"
                  ]
                },
                "message": {
                  "type": "string"
                },
                "suggestion": {
                  "type": "string"
                },
                "severity": {
                  "type": "string",
                  "enum": [
                    "low",
                    "medium",
                    "high"
                  ]
                },
                "paths": {
                  "type": "object",
                  "properties": {
                    "easiest": {
                      "type": "string"
                    },
                    "moderate": {
                      "type": "string"
                    },
                    "advanced": {
                      "type": "string"
                    }
                  }
                }
              }
            }
          },
          "summary": {
            "type": "string"
          }
        }
      },
      "DocGenerationRequest": {
        "type": "object",
        "required": [
          "user_id",
          "job_id",
          "doc_type"
        ],
        "properties": {
          "user_id": {
            "type": "string"
          },
          "job_id": {
            "type": "string"
          },
          "doc_type": {
            "type": "string",
            "enum": [
              "resume",
              "cover_letter"
            ]
          }
        }
      },
      "ApplyPatchesRequest": {
>>>>>>> ef1a2d08
        "type": "object",
        "description": "Details about a submission that could not be queued.",
        "properties": {
<<<<<<< HEAD
          "index": {
            "type": "integer",
            "description": "Zero-based index of the submission in the request payload."
          },
          "error": {
            "type": "string",
            "description": "Human readable reason the submission was rejected."
=======
          "patches": {
            "type": "array",
            "items": {
              "type": "object",
              "properties": {
                "target": {
                  "type": "string"
                },
                "range": {
                  "type": "object",
                  "properties": {
                    "start": {
                      "type": "object",
                      "properties": {
                        "line": {
                          "type": "integer"
                        },
                        "col": {
                          "type": "integer"
                        }
                      }
                    },
                    "end": {
                      "type": "object",
                      "properties": {
                        "line": {
                          "type": "integer"
                        },
                        "col": {
                          "type": "integer"
                        }
                      }
                    }
                  }
                },
                "type": {
                  "type": "string",
                  "enum": [
                    "replace",
                    "delete",
                    "insert"
                  ]
                },
                "suggestion": {
                  "type": "string"
                }
              }
            }
>>>>>>> ef1a2d08
          }
        }
      }
    }
  },
  "paths": {
    "/": {
      "get": {
        "summary": "Landing page with platform documentation",
        "operationId": "getLandingPage",
        "security": [],
        "responses": {
          "200": {
            "description": "HTML documentation page",
            "content": {
              "text/html": {
                "schema": {
                  "type": "string"
                }
              }
            }
          }
        }
      }
    },
    "/openapi.json": {
      "get": {
        "summary": "OpenAPI specification",
        "operationId": "getOpenAPISpec",
        "security": [],
        "responses": {
          "200": {
            "description": "OpenAPI 3.1.0 specification",
            "content": {
              "application/json": {
                "schema": {
                  "type": "object"
                }
              }
            }
          }
        }
      }
    },
    "/api/health": {
      "get": {
        "summary": "Health check endpoint",
        "operationId": "healthCheck",
        "security": [],
        "responses": {
          "200": {
            "description": "Service health status",
            "content": {
              "application/json": {
                "schema": {
                  "type": "object",
                  "properties": {
                    "status": {
                      "type": "string"
                    },
                    "timestamp": {
                      "type": "string",
                      "format": "date-time"
                    }
                  }
                }
              }
            }
          }
        }
      }
    },
    "/api/jobs": {
      "get": {
        "summary": "List all jobs",
        "operationId": "listJobs",
        "parameters": [
          {
            "name": "limit",
            "in": "query",
            "schema": {
              "type": "integer",
              "default": 50
            }
          },
          {
            "name": "offset",
            "in": "query",
            "schema": {
              "type": "integer",
              "default": 0
            }
          },
          {
            "name": "status",
            "in": "query",
            "schema": {
              "type": "string",
              "enum": [
                "open",
                "closed"
              ]
            }
          },
          {
            "name": "source",
            "in": "query",
            "schema": {
              "type": "string",
              "enum": [
                "SCRAPED",
                "EMAIL",
                "MANUAL"
              ]
            }
          }
        ],
        "responses": {
          "200": {
            "description": "List of jobs",
            "content": {
              "application/json": {
                "schema": {
                  "type": "array",
                  "items": {
                    "$ref": "#/components/schemas/Job"
                  }
                }
              }
            }
          }
        }
      }
    },
    "/api/jobs/{id}": {
      "get": {
        "summary": "Get job by ID",
        "operationId": "getJob",
        "parameters": [
          {
            "name": "id",
            "in": "path",
            "required": true,
            "schema": {
              "type": "string"
            }
          }
        ],
        "responses": {
          "200": {
            "description": "Job details",
            "content": {
              "application/json": {
                "schema": {
                  "$ref": "#/components/schemas/Job"
                }
              }
            }
          },
          "404": {
            "description": "Job not found",
            "content": {
              "application/json": {
                "schema": {
                  "$ref": "#/components/schemas/Error"
                }
              }
            }
          }
        }
      }
    },
    "/api/jobs/{id}/tracking": {
      "get": {
        "summary": "Get job tracking history",
        "operationId": "getJobTracking",
        "parameters": [
          {
            "name": "id",
            "in": "path",
            "required": true,
            "schema": {
              "type": "string"
            },
            "description": "Job ID"
          }
        ],
        "responses": {
          "200": {
            "description": "Job tracking timeline with snapshots and changes",
            "content": {
              "application/json": {
                "schema": {
                  "type": "object",
                  "properties": {
                    "job": {
                      "$ref": "#/components/schemas/Job"
                    },
                    "timeline": {
                      "type": "array",
                      "items": {
                        "$ref": "#/components/schemas/JobTrackingHistory"
                      }
                    },
                    "snapshots": {
                      "type": "array",
                      "items": {
                        "$ref": "#/components/schemas/Snapshot"
                      }
                    },
                    "changes": {
                      "type": "array",
                      "items": {
                        "$ref": "#/components/schemas/Change"
                      }
                    }
                  }
                }
              }
            }
          },
          "404": {
            "description": "Job not found",
            "content": {
              "application/json": {
                "schema": {
                  "$ref": "#/components/schemas/Error"
                }
              }
            }
          }
        }
      }
    },
    "/api/jobs/{id}/snapshots/{snapshotId}/content": {
      "get": {
        "summary": "Get snapshot content from R2 storage",
        "operationId": "getSnapshotContent",
        "parameters": [
          {
            "name": "id",
            "in": "path",
            "required": true,
            "schema": {
              "type": "string"
            },
            "description": "Job ID"
          },
          {
            "name": "snapshotId",
            "in": "path",
            "required": true,
            "schema": {
              "type": "string"
            },
            "description": "Snapshot ID"
          },
          {
            "name": "type",
            "in": "query",
            "required": false,
            "schema": {
              "type": "string",
              "enum": [
                "html",
                "pdf",
                "markdown",
                "json",
                "screenshot"
              ],
              "default": "html"
            },
            "description": "Content type to retrieve"
          }
        ],
        "responses": {
          "200": {
            "description": "Snapshot content",
            "content": {
              "text/html": {
                "schema": {
                  "type": "string"
                }
              },
              "application/pdf": {
                "schema": {
                  "type": "string",
                  "format": "binary"
                }
              },
              "text/markdown": {
                "schema": {
                  "type": "string"
                }
              },
              "application/json": {
                "schema": {
                  "type": "object"
                }
              },
              "image/png": {
                "schema": {
                  "type": "string",
                  "format": "binary"
                }
              }
            }
          },
          "404": {
            "description": "Snapshot or content not found",
            "content": {
              "application/json": {
                "schema": {
                  "$ref": "#/components/schemas/Error"
                }
              }
            }
          }
        }
      }
    },
    "/api/jobs/{id}/monitoring": {
      "put": {
        "summary": "Update job monitoring settings",
        "operationId": "updateJobMonitoring",
        "parameters": [
          {
            "name": "id",
            "in": "path",
            "required": true,
            "schema": {
              "type": "string"
            },
            "description": "Job ID"
          }
        ],
        "requestBody": {
          "required": true,
          "content": {
            "application/json": {
              "schema": {
                "type": "object",
                "properties": {
                  "daily_monitoring_enabled": {
                    "type": "boolean"
                  },
                  "monitoring_frequency_hours": {
                    "type": "integer",
                    "minimum": 1
                  }
                }
              }
            }
          }
        },
        "responses": {
          "200": {
            "description": "Updated job with monitoring settings",
            "content": {
              "application/json": {
                "schema": {
                  "$ref": "#/components/schemas/Job"
                }
              }
            }
          },
          "404": {
            "description": "Job not found",
            "content": {
              "application/json": {
                "schema": {
                  "$ref": "#/components/schemas/Error"
                }
              }
            }
          }
        }
      }
    },
    "/api/monitoring/daily-run": {
      "post": {
        "summary": "Manually trigger daily job monitoring",
        "operationId": "triggerDailyMonitoring",
        "responses": {
          "200": {
            "description": "Daily monitoring results",
            "content": {
              "application/json": {
                "schema": {
                  "$ref": "#/components/schemas/DailyMonitoringResult"
                }
              }
            }
          }
        }
      }
    },
    "/api/monitoring/status": {
      "get": {
        "summary": "Get monitoring status and statistics",
        "operationId": "getMonitoringStatus",
        "responses": {
          "200": {
            "description": "Monitoring status and recent activity",
            "content": {
              "application/json": {
                "schema": {
                  "type": "object",
                  "properties": {
                    "active_jobs_monitored": {
                      "type": "integer"
                    },
                    "jobs_needing_check": {
                      "type": "integer"
                    },
                    "last_updated": {
                      "type": "string",
                      "format": "date-time"
                    },
                    "recent_activity": {
                      "type": "array",
                      "items": {
                        "type": "object",
                        "properties": {
                          "tracking_date": {
                            "type": "string"
                          },
                          "jobs_checked": {
                            "type": "integer"
                          },
                          "jobs_modified": {
                            "type": "integer"
                          },
                          "jobs_closed": {
                            "type": "integer"
                          },
                          "errors": {
                            "type": "integer"
                          }
                        }
                      }
                    },
                    "market_statistics": {
                      "type": "array",
                      "items": {
                        "$ref": "#/components/schemas/JobMarketStats"
                      }
                    }
                  }
                }
              }
            }
          }
        }
      }
    },
    "/api/jobs/monitoring-queue": {
      "get": {
        "summary": "Get list of jobs that need monitoring",
        "operationId": "getMonitoringQueue",
        "parameters": [
          {
            "name": "limit",
            "in": "query",
            "required": false,
            "schema": {
              "type": "integer",
              "default": 50
            },
            "description": "Maximum number of jobs to return"
          }
        ],
        "responses": {
          "200": {
            "description": "Jobs needing monitoring",
            "content": {
              "application/json": {
                "schema": {
                  "type": "object",
                  "properties": {
                    "total_jobs": {
                      "type": "integer"
                    },
                    "returned_jobs": {
                      "type": "integer"
                    },
                    "jobs": {
                      "type": "array",
                      "items": {
                        "$ref": "#/components/schemas/Job"
                      }
                    }
                  }
                }
              }
            }
          }
        }
      }
    },
    "/api/scraper/queue": {
      "post": {
        "summary": "Add URLs to the scrape queue",
        "operationId": "createScrapeQueueItem",
        "security": [],
        "requestBody": {
          "required": true,
          "content": {
            "application/json": {
              "schema": {
                "type": "object",
                "required": [
                  "urls"
                ],
                "properties": {
                  "urls": {
                    "description": "Single URL string or array of URLs to scrape",
                    "oneOf": [
                      {
                        "type": "array",
                        "items": {
                          "type": "string",
                          "format": "uri"
                        }
                      },
                      {
                        "type": "string",
                        "format": "uri"
                      }
                    ]
                  },
                  "priority": {
                    "type": "integer",
                    "default": 0
                  },
                  "available_at": {
                    "type": "string",
                    "format": "date-time"
                  },
                  "payload": {
                    "type": "object"
                  },
                  "metadata": {
                    "type": "object"
                  }
                }
              }
            }
          }
        },
        "responses": {
          "201": {
            "description": "Queue item created",
            "content": {
              "application/json": {
                "schema": {
                  "type": "object",
                  "properties": {
                    "queue": {
                      "$ref": "#/components/schemas/ScrapeQueueItem"
                    }
                  }
                }
              }
            }
          },
          "400": {
            "description": "Invalid input",
            "content": {
              "application/json": {
                "schema": {
                  "$ref": "#/components/schemas/Error"
                }
              }
            }
          },
          "500": {
            "description": "Server error",
            "content": {
              "application/json": {
                "schema": {
                  "$ref": "#/components/schemas/Error"
                }
              }
            }
          }
        }
      }
    },
    "/api/scraper/queue/pending": {
      "get": {
        "summary": "Claim pending scrape jobs",
        "operationId": "getPendingScrapeJobs",
        "security": [],
        "parameters": [
          {
            "name": "limit",
            "in": "query",
            "required": false,
            "schema": {
              "type": "integer",
              "default": 10
            },
            "description": "Maximum number of jobs to claim"
          }
        ],
        "responses": {
          "200": {
            "description": "Pending queue items",
            "content": {
              "application/json": {
                "schema": {
                  "type": "object",
                  "properties": {
                    "jobs": {
                      "type": "array",
                      "items": {
                        "$ref": "#/components/schemas/ScrapeQueueItem"
                      }
                    }
                  }
                }
              }
            }
          },
          "500": {
            "description": "Server error",
            "content": {
              "application/json": {
                "schema": {
                  "$ref": "#/components/schemas/Error"
                }
              }
            }
          }
        }
      }
    },
    "/api/scraper/queue/unrecorded": {
      "get": {
        "summary": "List queue items missing job details",
        "operationId": "getUnrecordedScrapeJobs",
        "security": [],
        "parameters": [
          {
            "name": "limit",
            "in": "query",
            "required": false,
            "schema": {
              "type": "integer",
              "default": 25
            },
            "description": "Maximum number of queue items to return"
          }
        ],
        "responses": {
          "200": {
            "description": "Unrecorded queue items",
            "content": {
              "application/json": {
                "schema": {
                  "type": "object",
                  "properties": {
                    "jobs": {
                      "type": "array",
                      "items": {
                        "$ref": "#/components/schemas/ScrapeQueueItem"
                      }
                    },
                    "total": {
                      "type": "integer"
                    }
                  }
                }
              }
            }
          },
          "500": {
            "description": "Server error",
            "content": {
              "application/json": {
                "schema": {
                  "$ref": "#/components/schemas/Error"
                }
              }
            }
          }
        }
      }
    },
    "/api/scraper/job-details": {
      "post": {
        "summary": "Record scraped job details",
        "operationId": "createScrapedJobDetail",
        "security": [],
        "requestBody": {
          "required": true,
          "content": {
            "application/json": {
              "schema": {
                "$ref": "#/components/schemas/ScrapedJobDetailInput"
              }
            }
          }
        },
        "responses": {
          "201": {
            "description": "Scraped job detail stored",
            "content": {
              "application/json": {
                "schema": {
                  "type": "object",
                  "properties": {
                    "job": {
                      "$ref": "#/components/schemas/ScrapedJobDetail"
                    }
                  }
                }
              }
            }
          },
          "400": {
            "description": "Invalid input",
            "content": {
              "application/json": {
                "schema": {
                  "$ref": "#/components/schemas/Error"
                }
              }
            }
          },
          "500": {
            "description": "Server error",
            "content": {
              "application/json": {
                "schema": {
                  "$ref": "#/components/schemas/Error"
                }
              }
            }
          }
        }
      }
    },
    "/api/scraper/monitored-jobs": {
      "get": {
        "summary": "List jobs with monitoring enabled",
        "operationId": "getMonitoredJobs",
        "security": [],
        "parameters": [
          {
            "name": "limit",
            "in": "query",
            "required": false,
            "schema": {
              "type": "integer",
              "default": 100
            },
            "description": "Maximum number of monitored jobs to return"
          }
        ],
        "responses": {
          "200": {
            "description": "Monitored jobs",
            "content": {
              "application/json": {
                "schema": {
                  "type": "object",
                  "properties": {
                    "jobs": {
                      "type": "array",
                      "items": {
                        "$ref": "#/components/schemas/MonitoredJob"
                      }
                    },
                    "total": {
                      "type": "integer"
                    }
                  }
                }
              }
            }
          },
          "500": {
            "description": "Server error",
            "content": {
              "application/json": {
                "schema": {
                  "$ref": "#/components/schemas/Error"
                }
              }
            }
          }
        }
      }
    },
    "/api/logs": {
      "get": {
        "summary": "Search system logs",
        "operationId": "getSystemLogs",
        "security": [],
        "parameters": [
          {
            "name": "search",
            "in": "query",
            "required": false,
            "schema": {
              "type": "string"
            },
            "description": "Full-text search string applied to message and payload."
          },
          {
            "name": "source",
            "in": "query",
            "required": false,
            "schema": {
              "type": "string"
            },
            "description": "Comma-separated list of sources to include."
          },
          {
            "name": "log_level",
            "in": "query",
            "required": false,
            "schema": {
              "type": "string"
            },
            "description": "Comma-separated log levels to include (e.g. INFO,ERROR)."
          },
          {
            "name": "request_id",
            "in": "query",
            "required": false,
            "schema": {
              "type": "string"
            },
            "description": "Filter logs by request or trace identifier."
          },
          {
            "name": "has_payload",
            "in": "query",
            "required": false,
            "schema": {
              "type": "boolean"
            },
            "description": "If true, only logs with payloads are returned. If false, only logs without payloads are returned."
          },
          {
            "name": "start",
            "in": "query",
            "required": false,
            "schema": {
              "type": "string",
              "format": "date-time"
            },
            "description": "Filter logs captured after this timestamp."
          },
          {
            "name": "end",
            "in": "query",
            "required": false,
            "schema": {
              "type": "string",
              "format": "date-time"
            },
            "description": "Filter logs captured before this timestamp."
          },
          {
            "name": "order_by",
            "in": "query",
            "required": false,
            "schema": {
              "type": "string",
              "enum": [
                "timestamp",
                "log_level",
                "source",
                "created_at"
              ],
              "default": "timestamp"
            },
            "description": "Column used for ordering the results."
          },
          {
            "name": "order_direction",
            "in": "query",
            "required": false,
            "schema": {
              "type": "string",
              "enum": [
                "asc",
                "desc"
              ],
              "default": "desc"
            },
            "description": "Sort direction for the ordered column."
          },
          {
            "name": "limit",
            "in": "query",
            "required": false,
            "schema": {
              "type": "integer",
              "default": 100,
              "minimum": 1,
              "maximum": 500
            },
            "description": "Maximum number of log entries to return."
          },
          {
            "name": "offset",
            "in": "query",
            "required": false,
            "schema": {
              "type": "integer",
              "default": 0,
              "minimum": 0
            },
            "description": "Offset used for pagination."
          }
        ],
        "responses": {
          "200": {
            "description": "Filtered system logs",
            "content": {
              "application/json": {
                "schema": {
                  "type": "object",
                  "properties": {
                    "logs": {
                      "type": "array",
                      "items": {
                        "$ref": "#/components/schemas/SystemLogEntry"
                      }
                    },
                    "total": {
                      "type": "integer"
                    },
                    "limit": {
                      "type": "integer"
                    },
                    "offset": {
                      "type": "integer"
                    },
                    "order_by": {
                      "type": "string"
                    },
                    "order_direction": {
                      "type": "string"
                    },
                    "filters": {
                      "type": "object",
                      "properties": {
                        "sources": {
                          "type": "array",
                          "items": {
                            "type": "string"
                          }
                        },
                        "levels": {
                          "type": "array",
                          "items": {
                            "type": "string"
                          }
                        },
                        "request_ids": {
                          "type": "array",
                          "items": {
                            "type": "string"
                          }
                        },
                        "has_payload": {
                          "type": [
                            "boolean",
                            "null"
                          ]
                        },
                        "start": {
                          "type": [
                            "string",
                            "null"
                          ],
                          "format": "date-time"
                        },
                        "end": {
                          "type": [
                            "string",
                            "null"
                          ],
                          "format": "date-time"
                        },
                        "search": {
                          "type": [
                            "string",
                            "null"
                          ]
                        }
                      }
                    }
                  }
                }
              }
            }
          },
          "500": {
            "description": "Server error",
            "content": {
              "application/json": {
                "schema": {
                  "$ref": "#/components/schemas/Error"
                }
              }
            }
          }
        }
      },
      "post": {
        "summary": "Record system log entries",
        "operationId": "createSystemLogs",
        "security": [],
        "requestBody": {
          "required": true,
          "content": {
            "application/json": {
              "schema": {
                "oneOf": [
                  {
                    "$ref": "#/components/schemas/SystemLogRequest"
                  },
                  {
                    "type": "array",
                    "items": {
                      "$ref": "#/components/schemas/SystemLogRequest"
                    }
                  }
                ]
              }
            }
          }
        },
        "responses": {
          "201": {
            "description": "Logs stored successfully",
            "content": {
              "application/json": {
                "schema": {
                  "type": "object",
                  "properties": {
                    "logs": {
                      "type": "array",
                      "items": {
                        "$ref": "#/components/schemas/SystemLogEntry"
                      }
                    },
                    "inserted": {
                      "type": "integer"
                    }
                  }
                }
              }
            }
          },
          "400": {
            "description": "Invalid log payload",
            "content": {
              "application/json": {
                "schema": {
                  "$ref": "#/components/schemas/Error"
                }
              }
            }
          },
          "500": {
            "description": "Server error",
            "content": {
              "application/json": {
                "schema": {
                  "$ref": "#/components/schemas/Error"
                }
              }
            }
          }
        }
      }
    },
    "/api/logs/meta": {
      "get": {
        "summary": "Retrieve system log metadata",
        "operationId": "getSystemLogMetadata",
        "security": [],
        "responses": {
          "200": {
            "description": "Metadata for log filtering",
            "content": {
              "application/json": {
                "schema": {
                  "type": "object",
                  "properties": {
                    "sources": {
                      "type": "array",
                      "items": {
                        "type": "string"
                      }
                    },
                    "levels": {
                      "type": "array",
                      "items": {
                        "type": "string"
                      }
                    },
                    "range": {
                      "type": "object",
                      "properties": {
                        "oldest": {
                          "type": [
                            "string",
                            "null"
                          ],
                          "format": "date-time"
                        },
                        "newest": {
                          "type": [
                            "string",
                            "null"
                          ],
                          "format": "date-time"
                        }
                      }
                    }
                  }
                }
              }
            }
          },
          "500": {
            "description": "Server error",
            "content": {
              "application/json": {
                "schema": {
                  "$ref": "#/components/schemas/Error"
                }
              }
            }
          }
        }
      }
    },
    "/api/runs/discovery": {
      "post": {
        "summary": "Start job discovery run",
        "operationId": "startDiscoveryRun",
        "requestBody": {
          "required": false,
          "content": {
            "application/json": {
              "schema": {
                "type": "object",
                "properties": {
                  "config_id": {
                    "type": "string"
                  }
                }
              }
            }
          }
        },
        "responses": {
          "200": {
            "description": "Discovery run started",
            "content": {
              "application/json": {
                "schema": {
                  "type": "object",
                  "properties": {
                    "run_id": {
                      "type": "string"
                    },
                    "status": {
                      "type": "string"
                    }
                  }
                }
              }
            }
          }
        }
      }
    },
    "/api/runs/monitor": {
      "post": {
        "summary": "Start job monitoring run",
        "operationId": "startMonitorRun",
        "responses": {
          "200": {
            "description": "Monitor run started",
            "content": {
              "application/json": {
                "schema": {
                  "type": "object",
                  "properties": {
                    "run_id": {
                      "type": "string"
                    },
                    "status": {
                      "type": "string"
                    }
                  }
                }
              }
            }
          }
        }
      }
    },
    "/api/agent/query": {
      "get": {
        "summary": "Semantic job search using AI",
        "operationId": "semanticJobSearch",
        "parameters": [
          {
            "name": "q",
            "in": "query",
            "required": true,
            "description": "Search query for semantic job matching",
            "schema": {
              "type": "string"
            }
          }
        ],
        "responses": {
          "200": {
            "description": "Matching jobs with relevance scores",
            "content": {
              "application/json": {
                "schema": {
                  "type": "array",
                  "items": {
                    "allOf": [
                      {
                        "$ref": "#/components/schemas/Job"
                      },
                      {
                        "type": "object",
                        "properties": {
                          "relevance_score": {
                            "type": "number"
                          }
                        }
                      }
                    ]
                  }
                }
              }
            }
          }
        }
      }
    },
    "/api/cover-letter": {
      "post": {
        "summary": "Generate AI-powered cover letter",
        "operationId": "generateCoverLetter",
        "requestBody": {
          "required": true,
          "content": {
            "application/json": {
              "schema": {
                "$ref": "#/components/schemas/CoverLetterRequest"
              }
            }
          }
        },
        "responses": {
          "200": {
            "description": "Generated cover letter",
            "content": {
              "application/json": {
                "schema": {
                  "type": "object",
                  "properties": {
                    "cover_letter": {
                      "type": "string"
                    },
                    "html": {
                      "type": "string"
                    }
                  }
                }
              }
            }
          }
        }
      }
    },
    "/api/resume": {
      "post": {
        "summary": "Generate AI-optimized resume content",
        "operationId": "generateResume",
        "requestBody": {
          "required": true,
          "content": {
            "application/json": {
              "schema": {
                "$ref": "#/components/schemas/ResumeRequest"
              }
            }
          }
        },
        "responses": {
          "200": {
            "description": "Generated resume content",
            "content": {
              "application/json": {
                "schema": {
                  "type": "object",
                  "properties": {
                    "summary": {
                      "type": "string"
                    },
                    "experience_bullets": {
                      "type": "array",
                      "items": {
                        "type": "string"
                      }
                    },
                    "skills": {
                      "type": "array",
                      "items": {
                        "type": "string"
                      }
                    }
                  }
                }
              }
            }
          }
        }
      }
    },
    "/api/email/insights/send": {
      "post": {
        "summary": "Send job insights email manually",
        "operationId": "sendEmailInsights",
        "responses": {
          "200": {
            "description": "Email sent successfully",
            "content": {
              "application/json": {
                "schema": {
                  "type": "object",
                  "properties": {
                    "success": {
                      "type": "boolean"
                    },
                    "message": {
                      "type": "string"
                    }
                  }
                }
              }
            }
          }
        }
      }
    },
    "/api/email/logs": {
      "get": {
        "summary": "Get email processing logs",
        "operationId": "getEmailLogs",
        "parameters": [
          {
            "name": "limit",
            "in": "query",
            "schema": {
              "type": "integer",
              "default": 50
            }
          }
        ],
        "responses": {
          "200": {
            "description": "Email processing logs",
            "content": {
              "application/json": {
                "schema": {
                  "type": "object",
                  "properties": {
                    "logs": {
                      "type": "array",
                      "items": {
                        "type": "object",
                        "properties": {
                          "id": {
                            "type": "string"
                          },
                          "from_email": {
                            "type": "string"
                          },
                          "subject": {
                            "type": "string"
                          },
                          "job_links_extracted": {
                            "type": "integer"
                          },
                          "jobs_processed": {
                            "type": "integer"
                          },
                          "status": {
                            "type": "string"
                          },
                          "received_at": {
                            "type": "string",
                            "format": "date-time"
                          }
                        }
                      }
                    },
                    "pagination": {
                      "type": "object",
                      "properties": {
                        "limit": {
                          "type": "integer"
                        },
                        "offset": {
                          "type": "integer"
                        },
                        "total": {
                          "type": "integer"
                        }
                      }
                    }
                  }
                }
              }
            }
          }
        }
      }
    },
    "/api/email/configs": {
      "get": {
        "summary": "Get email configuration",
        "operationId": "getEmailConfigs",
        "responses": {
          "200": {
            "description": "Email configurations",
            "content": {
              "application/json": {
                "schema": {
                  "type": "object",
                  "properties": {
                    "configs": {
                      "type": "array",
                      "items": {
                        "$ref": "#/components/schemas/EmailConfig"
                      }
                    }
                  }
                }
              }
            }
          }
        }
      },
      "put": {
        "summary": "Update email configuration",
        "operationId": "updateEmailConfigs",
        "requestBody": {
          "required": true,
          "content": {
            "application/json": {
              "schema": {
                "$ref": "#/components/schemas/EmailConfig"
              }
            }
          }
        },
        "responses": {
          "200": {
            "description": "Configuration updated",
            "content": {
              "application/json": {
                "schema": {
                  "type": "object",
                  "properties": {
                    "success": {
                      "type": "boolean"
                    }
                  }
                }
              }
            }
          }
        }
      }
    },
    "/api/agents": {
      "get": {
        "summary": "List all agent configurations",
        "operationId": "listAgents",
        "parameters": [
          {
            "name": "enabled",
            "in": "query",
            "schema": {
              "type": "boolean"
            }
          }
        ],
        "responses": {
          "200": {
            "description": "List of agent configurations",
            "content": {
              "application/json": {
                "schema": {
                  "type": "array",
                  "items": {
                    "$ref": "#/components/schemas/AgentConfig"
                  }
                }
              }
            }
          }
        }
      },
      "post": {
        "summary": "Create new agent configuration",
        "operationId": "createAgent",
        "requestBody": {
          "required": true,
          "content": {
            "application/json": {
              "schema": {
                "$ref": "#/components/schemas/AgentConfig"
              }
            }
          }
        },
        "responses": {
          "201": {
            "description": "Agent created",
            "content": {
              "application/json": {
                "schema": {
                  "$ref": "#/components/schemas/AgentConfig"
                }
              }
            }
          }
        }
      }
    },
    "/api/agents/{id}": {
      "get": {
        "summary": "Get agent configuration by ID",
        "operationId": "getAgent",
        "parameters": [
          {
            "name": "id",
            "in": "path",
            "required": true,
            "schema": {
              "type": "string"
            }
          }
        ],
        "responses": {
          "200": {
            "description": "Agent configuration",
            "content": {
              "application/json": {
                "schema": {
                  "$ref": "#/components/schemas/AgentConfig"
                }
              }
            }
          },
          "404": {
            "description": "Agent not found",
            "content": {
              "application/json": {
                "schema": {
                  "$ref": "#/components/schemas/Error"
                }
              }
            }
          }
        }
      },
      "put": {
        "summary": "Update agent configuration",
        "operationId": "updateAgent",
        "parameters": [
          {
            "name": "id",
            "in": "path",
            "required": true,
            "schema": {
              "type": "string"
            }
          }
        ],
        "requestBody": {
          "required": true,
          "content": {
            "application/json": {
              "schema": {
                "$ref": "#/components/schemas/AgentConfig"
              }
            }
          }
        },
        "responses": {
          "200": {
            "description": "Agent updated",
            "content": {
              "application/json": {
                "schema": {
                  "$ref": "#/components/schemas/AgentConfig"
                }
              }
            }
          }
        }
      },
      "delete": {
        "summary": "Delete agent configuration",
        "operationId": "deleteAgent",
        "parameters": [
          {
            "name": "id",
            "in": "path",
            "required": true,
            "schema": {
              "type": "string"
            }
          }
        ],
        "responses": {
          "204": {
            "description": "Agent deleted"
          },
          "404": {
            "description": "Agent not found"
          }
        }
      }
    },
    "/api/tasks": {
      "get": {
        "summary": "List all task configurations",
        "operationId": "listTasks",
        "parameters": [
          {
            "name": "enabled",
            "in": "query",
            "schema": {
              "type": "boolean"
            }
          },
          {
            "name": "agent_id",
            "in": "query",
            "schema": {
              "type": "string"
            }
          }
        ],
        "responses": {
          "200": {
            "description": "List of task configurations",
            "content": {
              "application/json": {
                "schema": {
                  "type": "array",
                  "items": {
                    "$ref": "#/components/schemas/TaskConfig"
                  }
                }
              }
            }
          }
        }
      },
      "post": {
        "summary": "Create new task configuration",
        "operationId": "createTask",
        "requestBody": {
          "required": true,
          "content": {
            "application/json": {
              "schema": {
                "$ref": "#/components/schemas/TaskConfig"
              }
            }
          }
        },
        "responses": {
          "201": {
            "description": "Task created",
            "content": {
              "application/json": {
                "schema": {
                  "$ref": "#/components/schemas/TaskConfig"
                }
              }
            }
          }
        }
      }
    },
    "/api/tasks/{id}": {
      "get": {
        "summary": "Get task configuration by ID",
        "operationId": "getTask",
        "parameters": [
          {
            "name": "id",
            "in": "path",
            "required": true,
            "schema": {
              "type": "string"
            }
          }
        ],
        "responses": {
          "200": {
            "description": "Task configuration",
            "content": {
              "application/json": {
                "schema": {
                  "$ref": "#/components/schemas/TaskConfig"
                }
              }
            }
          },
          "404": {
            "description": "Task not found"
          }
        }
      },
      "put": {
        "summary": "Update task configuration",
        "operationId": "updateTask",
        "parameters": [
          {
            "name": "id",
            "in": "path",
            "required": true,
            "schema": {
              "type": "string"
            }
          }
        ],
        "requestBody": {
          "required": true,
          "content": {
            "application/json": {
              "schema": {
                "$ref": "#/components/schemas/TaskConfig"
              }
            }
          }
        },
        "responses": {
          "200": {
            "description": "Task updated",
            "content": {
              "application/json": {
                "schema": {
                  "$ref": "#/components/schemas/TaskConfig"
                }
              }
            }
          }
        }
      },
      "delete": {
        "summary": "Delete task configuration",
        "operationId": "deleteTask",
        "parameters": [
          {
            "name": "id",
            "in": "path",
            "required": true,
            "schema": {
              "type": "string"
            }
          }
        ],
        "responses": {
          "204": {
            "description": "Task deleted"
          }
        }
      }
    },
    "/api/workflows": {
      "get": {
        "summary": "List all workflow configurations",
        "operationId": "listWorkflows",
        "parameters": [
          {
            "name": "enabled",
            "in": "query",
            "schema": {
              "type": "boolean"
            }
          }
        ],
        "responses": {
          "200": {
            "description": "List of workflow configurations",
            "content": {
              "application/json": {
                "schema": {
                  "type": "array",
                  "items": {
                    "$ref": "#/components/schemas/WorkflowConfig"
                  }
                }
              }
            }
          }
        }
      },
      "post": {
        "summary": "Create new workflow configuration",
        "operationId": "createWorkflow",
        "requestBody": {
          "required": true,
          "content": {
            "application/json": {
              "schema": {
                "$ref": "#/components/schemas/WorkflowConfig"
              }
            }
          }
        },
        "responses": {
          "201": {
            "description": "Workflow created",
            "content": {
              "application/json": {
                "schema": {
                  "$ref": "#/components/schemas/WorkflowConfig"
                }
              }
            }
          }
        }
      }
    },
    "/api/workflows/{id}": {
      "get": {
        "summary": "Get workflow configuration by ID",
        "operationId": "getWorkflow",
        "parameters": [
          {
            "name": "id",
            "in": "path",
            "required": true,
            "schema": {
              "type": "string"
            }
          }
        ],
        "responses": {
          "200": {
            "description": "Workflow configuration",
            "content": {
              "application/json": {
                "schema": {
                  "$ref": "#/components/schemas/WorkflowConfig"
                }
              }
            }
          }
        }
      },
      "put": {
        "summary": "Update workflow configuration",
        "operationId": "updateWorkflow",
        "parameters": [
          {
            "name": "id",
            "in": "path",
            "required": true,
            "schema": {
              "type": "string"
            }
          }
        ],
        "requestBody": {
          "required": true,
          "content": {
            "application/json": {
              "schema": {
                "$ref": "#/components/schemas/WorkflowConfig"
              }
            }
          }
        },
        "responses": {
          "200": {
            "description": "Workflow updated",
            "content": {
              "application/json": {
                "schema": {
                  "$ref": "#/components/schemas/WorkflowConfig"
                }
              }
            }
          }
        }
      },
      "delete": {
        "summary": "Delete workflow configuration",
        "operationId": "deleteWorkflow",
        "parameters": [
          {
            "name": "id",
            "in": "path",
            "required": true,
            "schema": {
              "type": "string"
            }
          }
        ],
        "responses": {
          "204": {
            "description": "Workflow deleted"
          }
        }
      }
    },
    "/api/workflows/{id}/execute": {
      "post": {
        "summary": "Execute a workflow",
        "operationId": "executeWorkflow",
        "parameters": [
          {
            "name": "id",
            "in": "path",
            "required": true,
            "schema": {
              "type": "string"
            }
          }
        ],
        "requestBody": {
          "required": false,
          "content": {
            "application/json": {
              "schema": {
                "type": "object",
                "properties": {
                  "context": {
                    "type": "object",
                    "description": "Input context for workflow execution"
                  }
                }
              }
            }
          }
        },
        "responses": {
          "200": {
            "description": "Workflow execution started",
            "content": {
              "application/json": {
                "schema": {
                  "type": "object",
                  "properties": {
                    "execution_id": {
                      "type": "string"
                    },
                    "status": {
                      "type": "string"
                    }
                  }
                }
              }
            }
          }
        }
      }
    },
    "/api/applicant/history": {
      "post": {
        "summary": "Submit job history for AI processing",
        "operationId": "submitJobHistory",
        "requestBody": {
          "required": true,
          "content": {
            "application/json": {
              "schema": {
                "type": "object",
                "required": [
                  "user_id",
                  "raw_content"
                ],
                "properties": {
                  "user_id": {
                    "type": "string",
                    "description": "Unique identifier for the applicant"
                  },
                  "raw_content": {
                    "type": "string",
                    "description": "Job history content in any format (plaintext, markdown, JSON, etc.)"
                  },
                  "content_type": {
                    "type": "string",
                    "enum": [
                      "text/plain",
                      "text/markdown",
                      "application/json"
                    ],
                    "default": "text/plain",
                    "description": "Hint about the content format"
                  }
                }
              }
            }
          }
        },
        "responses": {
          "200": {
            "description": "Job history processed successfully",
            "content": {
              "application/json": {
                "schema": {
                  "type": "object",
                  "properties": {
                    "success": {
                      "type": "boolean"
                    },
                    "submission_id": {
                      "type": "string"
                    },
                    "applicant_id": {
                      "type": "string"
                    },
                    "entries_processed": {
                      "type": "integer"
                    },
                    "entries": {
                      "type": "array",
                      "items": {
                        "$ref": "#/components/schemas/JobHistoryEntry"
                      }
                    }
                  }
                }
              }
            }
          }
        }
      }
    },
    "/api/applicant/{user_id}/history": {
      "get": {
        "summary": "Get applicant's job history and profile",
        "operationId": "getJobHistory",
        "parameters": [
          {
            "name": "user_id",
            "in": "path",
            "required": true,
            "schema": {
              "type": "string"
            },
            "description": "Unique identifier for the applicant"
          }
        ],
        "responses": {
          "200": {
            "description": "Applicant profile and job history",
            "content": {
              "application/json": {
                "schema": {
                  "type": "object",
                  "properties": {
                    "applicant": {
                      "$ref": "#/components/schemas/ApplicantProfile"
                    },
                    "job_history": {
                      "type": "array",
                      "items": {
                        "$ref": "#/components/schemas/JobHistoryEntry"
                      }
                    },
                    "submissions": {
                      "type": "array",
                      "items": {
                        "$ref": "#/components/schemas/JobHistorySubmission"
                      }
                    }
                  }
                }
              }
            }
          }
        }
      }
    },
    "/api/applicant/job-rating": {
      "post": {
        "summary": "Generate AI-powered job fit rating",
        "operationId": "generateJobRating",
        "requestBody": {
          "required": true,
          "content": {
            "application/json": {
              "schema": {
                "type": "object",
                "required": [
                  "user_id",
                  "job_id"
                ],
                "properties": {
                  "user_id": {
                    "type": "string",
                    "description": "Unique identifier for the applicant"
                  },
                  "job_id": {
                    "type": "string",
                    "description": "Job ID to rate fit against"
                  }
                }
              }
            }
          }
        },
        "responses": {
          "200": {
            "description": "Job fit rating generated",
            "content": {
              "application/json": {
                "schema": {
                  "$ref": "#/components/schemas/JobRating"
                }
              }
            }
          }
        }
      }
    },
    "/api/applicant/{user_id}/job-ratings": {
      "get": {
        "summary": "Get all job ratings for an applicant",
        "operationId": "getJobRatings",
        "parameters": [
          {
            "name": "user_id",
            "in": "path",
            "required": true,
            "schema": {
              "type": "string"
            },
            "description": "Unique identifier for the applicant"
          }
        ],
        "responses": {
          "200": {
            "description": "List of job ratings",
            "content": {
              "application/json": {
                "schema": {
                  "type": "array",
                  "items": {
                    "$ref": "#/components/schemas/JobRating"
                  }
                }
              }
            }
          }
        }
      }
    },
    "/api/docs": {
      "post": {
        "summary": "Create resume or cover letter",
        "operationId": "createDocument",
        "requestBody": {
          "required": true,
          "content": {
            "application/json": {
              "schema": {
                "$ref": "#/components/schemas/DocCreateRequest"
              }
            }
          }
        },
        "responses": {
          "201": {
            "description": "Created",
            "content": {
              "application/json": {
                "schema": {
                  "type": "object",
                  "properties": {
                    "document": {
                      "$ref": "#/components/schemas/ApplicantDocument"
                    },
                    "resume_sections": {
                      "$ref": "#/components/schemas/ResumeSections"
                    }
                  },
                  "required": [
                    "document"
                  ]
                }
              }
            }
          }
        }
      }
    },
    "/api/docs/{id}": {
      "get": {
        "summary": "Get document by ID",
        "operationId": "getDocument",
        "parameters": [
          {
            "name": "id",
            "in": "path",
            "required": true,
            "schema": {
              "type": "integer"
            }
          }
        ],
        "responses": {
          "200": {
            "description": "OK",
            "content": {
              "application/json": {
                "schema": {
                  "type": "object",
                  "properties": {
                    "document": {
                      "$ref": "#/components/schemas/ApplicantDocument"
                    },
                    "resume_sections": {
                      "$ref": "#/components/schemas/ResumeSections"
                    },
                    "status": {
                      "type": "object",
                      "properties": {
                        "reindexed": {
                          "type": "boolean"
                        }
                      }
                    }
                  },
                  "required": [
                    "document"
                  ]
                }
              }
            }
          },
          "404": {
            "$ref": "#/components/schemas/Error"
          }
        }
      },
      "put": {
        "summary": "Update document content",
        "operationId": "updateDocument",
        "parameters": [
          {
            "name": "id",
            "in": "path",
            "required": true,
            "schema": {
              "type": "integer"
            }
          }
        ],
        "requestBody": {
          "required": true,
          "content": {
            "application/json": {
              "schema": {
                "$ref": "#/components/schemas/DocUpdateRequest"
              }
            }
          }
        },
        "responses": {
          "200": {
            "description": "OK",
            "content": {
              "application/json": {
                "schema": {
                  "type": "object",
                  "properties": {
                    "document": {
                      "$ref": "#/components/schemas/ApplicantDocument"
                    },
                    "resume_sections": {
                      "$ref": "#/components/schemas/ResumeSections"
                    },
                    "status": {
                      "type": "object",
                      "properties": {
                        "reindexed": {
                          "type": "boolean"
                        }
                      }
                    }
                  },
                  "required": [
                    "document"
                  ]
                }
              }
            }
          }
        }
      },
      "delete": {
        "summary": "Delete document",
        "operationId": "deleteDocument",
        "parameters": [
          {
            "name": "id",
            "in": "path",
            "required": true,
            "schema": {
              "type": "integer"
            }
          }
        ],
        "responses": {
          "204": {
            "description": "Deleted"
          }
        }
      }
    },
    "/api/docs/search": {
      "post": {
        "summary": "Semantic search over documents",
        "operationId": "searchDocuments",
        "requestBody": {
          "required": true,
          "content": {
            "application/json": {
              "schema": {
                "$ref": "#/components/schemas/VectorSearchRequest"
              }
            }
          }
        },
        "responses": {
          "200": {
            "description": "Results"
          }
        }
      }
    },
    "/api/agents/ats/evaluate": {
      "post": {
        "summary": "ATS-style evaluation of a document vs job",
        "operationId": "atsEvaluate",
        "requestBody": {
          "required": true,
          "content": {
            "application/json": {
              "schema": {
                "type": "object",
                "required": [
<<<<<<< HEAD
                  "user_id",
=======
                  "document_id",
>>>>>>> ef1a2d08
                  "job_id"
                ],
                "properties": {
                  "document_id": {
                    "type": "integer"
                  },
                  "job_id": {
                    "type": "string"
                  }
                }
              }
            }
          }
        },
        "responses": {
          "200": {
            "description": "Evaluation",
            "content": {
              "application/json": {
                "schema": {
<<<<<<< HEAD
                  "$ref": "#/components/schemas/JobRating"
                }
              }
            }
          }
        }
      }
    },
    "/api/applicant/{user_id}/job-ratings": {
      "get": {
        "summary": "Get all job ratings for an applicant",
        "operationId": "getJobRatings",
        "parameters": [
          {
            "name": "user_id",
            "in": "path",
            "required": true,
            "schema": {
              "type": "string"
            },
            "description": "Unique identifier for the applicant"
=======
                  "$ref": "#/components/schemas/AtsEvaluation"
                }
              }
            }
          }
        }
      }
    },
    "/api/agents/docs/generate": {
      "post": {
        "summary": "Generate resume/cover letter for a job",
        "operationId": "generateDocumentForJob",
        "requestBody": {
          "required": true,
          "content": {
            "application/json": {
              "schema": {
                "$ref": "#/components/schemas/DocGenerationRequest"
              }
            }
>>>>>>> ef1a2d08
          }
        },
        "responses": {
          "201": {
            "description": "Generated",
            "content": {
              "application/json": {
                "schema": {
<<<<<<< HEAD
                  "type": "array",
                  "items": {
                    "$ref": "#/components/schemas/JobRating"
                  }
                }
              }
            }
          }
        }
      }
    },
    "/api/scraper/intake": {
      "post": {
        "summary": "Queue scraped job content for ingestion",
        "operationId": "queueJobIntakeSubmission",
        "security": [],
=======
                  "type": "object",
                  "properties": {
                    "document": {
                      "$ref": "#/components/schemas/ApplicantDocument"
                    },
                    "resume_sections": {
                      "$ref": "#/components/schemas/ResumeSections"
                    }
                  },
                  "required": [
                    "document"
                  ]
                }
              }
            }
          }
        }
      }
    },
    "/api/docs/{id}/apply-patches": {
      "post": {
        "summary": "Apply ATS patches to document",
        "operationId": "applyDocumentPatches",
        "parameters": [
          {
            "name": "id",
            "in": "path",
            "required": true,
            "schema": {
              "type": "integer"
            }
          }
        ],
>>>>>>> ef1a2d08
        "requestBody": {
          "required": true,
          "content": {
            "application/json": {
              "schema": {
<<<<<<< HEAD
                "description": "Submit raw job postings captured by an external scraper. Provide the posting URL and optionally HTML, plain text, or structured JSON payloads.",
                "oneOf": [
                  {
                    "$ref": "#/components/schemas/JobIntakeSubmission"
                  },
                  {
                    "type": "array",
                    "items": {
                      "$ref": "#/components/schemas/JobIntakeSubmission"
                    },
                    "description": "Array of job intake submissions to enqueue in a single request."
                  },
                  {
                    "type": "object",
                    "required": [
                      "items"
                    ],
                    "properties": {
                      "items": {
                        "type": "array",
                        "items": {
                          "$ref": "#/components/schemas/JobIntakeSubmission"
                        },
                        "description": "Array of job intake submissions to enqueue."
                      }
                    }
                  }
                ]
=======
                "$ref": "#/components/schemas/ApplyPatchesRequest"
>>>>>>> ef1a2d08
              }
            }
          }
        },
        "responses": {
<<<<<<< HEAD
          "202": {
            "description": "Submissions were accepted and queued for processing.",
=======
          "200": {
            "description": "Patched",
>>>>>>> ef1a2d08
            "content": {
              "application/json": {
                "schema": {
                  "type": "object",
                  "properties": {
<<<<<<< HEAD
                    "queued": {
                      "type": "array",
                      "items": {
                        "$ref": "#/components/schemas/JobIntakeQueuedItem"
                      },
                      "description": "Submissions that were successfully queued."
                    },
                    "failed": {
                      "type": "array",
                      "items": {
                        "$ref": "#/components/schemas/JobIntakeFailedItem"
                      },
                      "description": "Submissions that were rejected during validation."
                    },
                    "queue_status": {
                      "$ref": "#/components/schemas/JobIntakeQueueStatus"
                    }
                  }
                }
              }
            }
          },
          "400": {
            "description": "Invalid request payload",
            "content": {
              "application/json": {
                "schema": {
                  "$ref": "#/components/schemas/Error"
                }
              }
            }
          },
          "500": {
            "description": "Server error",
            "content": {
              "application/json": {
                "schema": {
                  "$ref": "#/components/schemas/Error"
                }
              }
            }
=======
                    "document": {
                      "$ref": "#/components/schemas/ApplicantDocument"
                    },
                    "resume_sections": {
                      "$ref": "#/components/schemas/ResumeSections"
                    },
                    "status": {
                      "type": "object",
                      "properties": {
                        "reindexed": {
                          "type": "boolean"
                        }
                      }
                    },
                    "diff_summary": {
                      "type": "array",
                      "items": {
                        "type": "string"
                      }
                    }
                  },
                  "required": [
                    "document"
                  ]
                }
              }
            }
>>>>>>> ef1a2d08
          }
        }
      }
    }
  }
}<|MERGE_RESOLUTION|>--- conflicted
+++ resolved
@@ -1,5031 +1,2945 @@
 {
-  "openapi": "3.1.0",
-  "info": {
-    "title": "9to5-Scout API",
-    "description": "AI-powered job discovery and career assistance platform with comprehensive job scraping, agent-based resume optimization, and email routing capabilities.",
-    "version": "1.1.0",
-    "contact": {
-      "name": "9to5-Scout Support",
-      "email": "support@9to5scout.dev"
-    }
-  },
-  "servers": [
-    {
-      "url": "/",
-      "description": "Current worker deployment"
-    }
-  ],
-  "security": [
-    {
-      "bearerAuth": []
-    }
-  ],
-  "components": {
-    "securitySchemes": {
-      "bearerAuth": {
-        "type": "http",
-        "scheme": "bearer",
-        "bearerFormat": "JWT"
-      }
-    },
-    "schemas": {
-      "Job": {
-        "type": "object",
-        "properties": {
-          "id": {
-            "type": "string"
-          },
-          "site_id": {
-            "type": "string"
-          },
-          "url": {
-            "type": "string",
-            "format": "uri"
-          },
-          "canonical_url": {
-            "type": "string",
-            "format": "uri"
-          },
-          "title": {
-            "type": "string"
-          },
-          "company": {
-            "type": "string"
-          },
-          "location": {
-            "type": "string"
-          },
-          "employment_type": {
-            "type": "string"
-          },
-          "department": {
-            "type": "string"
-          },
-          "salary_min": {
-            "type": "integer"
-          },
-          "salary_max": {
-            "type": "integer"
-          },
-          "salary_currency": {
-            "type": "string"
-          },
-          "source": {
-            "type": "string",
-            "enum": [
-              "SCRAPED",
-              "EMAIL",
-              "MANUAL"
-            ],
-            "description": "Source of job discovery"
-          },
-          "status": {
-            "type": "string"
-          },
-          "posted_at": {
-            "type": "string",
-            "format": "date-time"
-          },
-          "first_seen_at": {
-            "type": "string",
-            "format": "date-time"
-          }
-<<<<<<< HEAD
-=======
-        }
-      },
-      "ApplicantProfile": {
-        "type": "object",
-        "properties": {
-          "id": {
-            "type": "string"
-          },
-          "user_id": {
-            "type": "string"
-          },
-          "name": {
-            "type": "string"
-          },
-          "email": {
-            "type": "string",
-            "format": "email"
-          },
-          "phone": {
-            "type": "string"
-          },
-          "current_title": {
-            "type": "string"
-          },
-          "target_roles": {
-            "type": "array",
-            "items": {
-              "type": "string"
-            },
-            "description": "Array of target job titles"
-          },
-          "years_experience": {
-            "type": "integer"
-          },
-          "education_level": {
-            "type": "string"
-          },
-          "skills": {
-            "type": "array",
-            "items": {
-              "type": "string"
-            },
-            "description": "Array of skills"
-          },
-          "preferences": {
-            "type": "object",
-            "properties": {
-              "locations": {
-                "type": "array",
-                "items": {
-                  "type": "string"
-                }
-              },
-              "salary_min": {
-                "type": "integer"
-              },
-              "salary_max": {
-                "type": "integer"
-              },
-              "employment_types": {
-                "type": "array",
-                "items": {
-                  "type": "string"
-                }
-              },
-              "remote_preference": {
-                "type": "string",
-                "enum": [
-                  "required",
-                  "preferred",
-                  "no_preference"
-                ]
-              }
-            }
-          },
-          "created_at": {
-            "type": "string",
-            "format": "date-time"
-          },
-          "updated_at": {
-            "type": "string",
-            "format": "date-time"
-          }
-        }
-      },
-      "JobHistoryEntry": {
-        "type": "object",
-        "properties": {
-          "id": {
-            "type": "string"
-          },
-          "applicant_id": {
-            "type": "string"
-          },
-          "company_name": {
-            "type": "string"
-          },
-          "job_title": {
-            "type": "string"
-          },
-          "department": {
-            "type": "string"
-          },
-          "employment_type": {
-            "type": "string"
-          },
-          "start_date": {
-            "type": "string",
-            "format": "date"
-          },
-          "end_date": {
-            "type": "string",
-            "format": "date"
-          },
-          "is_current": {
-            "type": "boolean"
-          },
-          "location": {
-            "type": "string"
-          },
-          "salary_min": {
-            "type": "integer"
-          },
-          "salary_max": {
-            "type": "integer"
-          },
-          "salary_currency": {
-            "type": "string",
-            "default": "USD"
-          },
-          "responsibilities": {
-            "type": "string",
-            "description": "Markdown formatted"
-          },
-          "achievements": {
-            "type": "string",
-            "description": "Markdown formatted"
-          },
-          "skills_used": {
-            "type": "array",
-            "items": {
-              "type": "string"
-            }
-          },
-          "technologies": {
-            "type": "array",
-            "items": {
-              "type": "string"
-            }
-          },
-          "keywords": {
-            "type": "array",
-            "items": {
-              "type": "string"
-            }
-          },
-          "created_at": {
-            "type": "string",
-            "format": "date-time"
-          },
-          "updated_at": {
-            "type": "string",
-            "format": "date-time"
-          }
-        }
-      },
-      "JobHistorySubmission": {
-        "type": "object",
-        "properties": {
-          "id": {
-            "type": "string"
-          },
-          "applicant_id": {
-            "type": "string"
-          },
-          "raw_content": {
-            "type": "string"
-          },
-          "content_type": {
-            "type": "string"
-          },
-          "processing_status": {
-            "type": "string",
-            "enum": [
-              "pending",
-              "processing",
-              "completed",
-              "failed"
-            ]
-          },
-          "processing_error": {
-            "type": "string"
-          },
-          "processed_entries": {
-            "type": "integer"
-          },
-          "submitted_at": {
-            "type": "string",
-            "format": "date-time"
-          },
-          "processed_at": {
-            "type": "string",
-            "format": "date-time"
-          }
-        }
-      },
-      "JobRating": {
-        "type": "object",
-        "properties": {
-          "id": {
-            "type": "string"
-          },
-          "applicant_id": {
-            "type": "string"
-          },
-          "job_id": {
-            "type": "string"
-          },
-          "overall_score": {
-            "type": "integer",
-            "minimum": 1,
-            "maximum": 100,
-            "description": "Overall fit score (1-100)"
-          },
-          "skill_match_score": {
-            "type": "integer",
-            "minimum": 1,
-            "maximum": 100
-          },
-          "experience_match_score": {
-            "type": "integer",
-            "minimum": 1,
-            "maximum": 100
-          },
-          "compensation_fit_score": {
-            "type": "integer",
-            "minimum": 1,
-            "maximum": 100
-          },
-          "location_fit_score": {
-            "type": "integer",
-            "minimum": 1,
-            "maximum": 100
-          },
-          "company_culture_score": {
-            "type": "integer",
-            "minimum": 1,
-            "maximum": 100
-          },
-          "growth_potential_score": {
-            "type": "integer",
-            "minimum": 1,
-            "maximum": 100
-          },
-          "rating_summary": {
-            "type": "string"
-          },
-          "recommendation": {
-            "type": "string",
-            "enum": [
-              "Strong Match",
-              "Good Fit",
-              "Consider",
-              "Pass"
-            ]
-          },
-          "strengths": {
-            "type": "array",
-            "items": {
-              "type": "string"
-            }
-          },
-          "gaps": {
-            "type": "array",
-            "items": {
-              "type": "string"
-            }
-          },
-          "improvement_suggestions": {
-            "type": "string"
-          },
-          "created_at": {
-            "type": "string",
-            "format": "date-time"
-          },
-          "updated_at": {
-            "type": "string",
-            "format": "date-time"
-          }
-        }
-      },
-      "CoverLetterRequest": {
-        "type": "object",
-        "required": [
-          "job_title",
-          "company_name",
-          "job_description_text",
-          "candidate_career_summary"
-        ],
-        "properties": {
-          "job_title": {
-            "type": "string"
-          },
-          "company_name": {
-            "type": "string"
-          },
-          "hiring_manager_name": {
-            "type": "string"
-          },
-          "job_description_text": {
-            "type": "string"
-          },
-          "candidate_career_summary": {
-            "type": "string"
-          }
-        }
-      },
-      "ResumeRequest": {
-        "type": "object",
-        "required": [
-          "job_title",
-          "company_name",
-          "job_description_text",
-          "candidate_career_summary"
-        ],
-        "properties": {
-          "job_title": {
-            "type": "string"
-          },
-          "company_name": {
-            "type": "string"
-          },
-          "job_description_text": {
-            "type": "string"
-          },
-          "candidate_career_summary": {
-            "type": "string"
-          }
->>>>>>> ef1a2d08
-        }
-      },
-      "ApplicantProfile": {
-        "type": "object",
-<<<<<<< HEAD
-=======
-        "required": [
-          "id",
-          "name",
-          "role",
-          "goal",
-          "backstory",
-          "llm"
-        ],
->>>>>>> ef1a2d08
-        "properties": {
-          "id": {
-            "type": "string"
-          },
-<<<<<<< HEAD
-          "user_id": {
-            "type": "string"
-          },
-          "name": {
-            "type": "string"
-          },
-          "email": {
-            "type": "string",
-            "format": "email"
-          },
-          "phone": {
-            "type": "string"
-          },
-          "current_title": {
-            "type": "string"
-          },
-          "target_roles": {
-            "type": "array",
-            "items": {
-              "type": "string"
-            },
-            "description": "Array of target job titles"
-          },
-          "years_experience": {
-            "type": "integer"
-          },
-          "education_level": {
-            "type": "string"
-          },
-          "skills": {
-            "type": "array",
-            "items": {
-              "type": "string"
-            },
-            "description": "Array of skills"
-          },
-          "preferences": {
-            "type": "object",
-            "properties": {
-              "locations": {
-                "type": "array",
-                "items": {
-                  "type": "string"
-                }
-              },
-              "salary_min": {
-                "type": "integer"
-              },
-              "salary_max": {
-                "type": "integer"
-              },
-              "employment_types": {
-                "type": "array",
-                "items": {
-                  "type": "string"
-                }
-              },
-              "remote_preference": {
-                "type": "string",
-                "enum": [
-                  "required",
-                  "preferred",
-                  "no_preference"
-                ]
-              }
-            }
-=======
-          "name": {
-            "type": "string"
-          },
-          "role": {
-            "type": "string"
-          },
-          "goal": {
-            "type": "string"
-          },
-          "backstory": {
-            "type": "string"
-          },
-          "llm": {
-            "type": "string"
-          },
-          "tools": {
-            "type": "array",
-            "items": {
-              "type": "string"
-            }
-          },
-          "max_iter": {
-            "type": "integer",
-            "minimum": 1,
-            "default": 25
-          },
-          "max_rpm": {
-            "type": "integer",
-            "minimum": 1
-          },
-          "verbose": {
-            "type": "boolean",
-            "default": false
-          },
-          "allow_delegation": {
-            "type": "boolean",
-            "default": false
-          },
-          "system_template": {
-            "type": "string"
-          },
-          "prompt_template": {
-            "type": "string"
-          },
-          "response_template": {
-            "type": "string"
-          },
-          "memory": {
-            "type": "boolean",
-            "default": true
-          },
-          "step_callback": {
-            "type": "string"
-          },
-          "enabled": {
-            "type": "boolean",
-            "default": true
->>>>>>> ef1a2d08
-          },
-          "created_at": {
-            "type": "string",
-            "format": "date-time"
-          },
-          "updated_at": {
-            "type": "string",
-            "format": "date-time"
-          }
-        }
-      },
-      "JobHistoryEntry": {
-        "type": "object",
-<<<<<<< HEAD
-=======
-        "required": [
-          "id",
-          "description",
-          "agent_id"
-        ],
-        "properties": {
-          "id": {
-            "type": "string"
-          },
-          "description": {
-            "type": "string"
-          },
-          "agent_id": {
-            "type": "string"
-          },
-          "expected_output": {
-            "type": "string"
-          },
-          "tools": {
-            "type": "array",
-            "items": {
-              "type": "string"
-            }
-          },
-          "async_execution": {
-            "type": "boolean",
-            "default": false
-          },
-          "context": {
-            "type": "array",
-            "items": {
-              "type": "string"
-            }
-          },
-          "config": {
-            "type": "object"
-          },
-          "output_json": {
-            "type": "object"
-          },
-          "output_pydantic": {
-            "type": "object"
-          },
-          "output_file": {
-            "type": "string"
-          },
-          "callback": {
-            "type": "string"
-          },
-          "human_input": {
-            "type": "boolean",
-            "default": false
-          },
-          "enabled": {
-            "type": "boolean",
-            "default": true
-          },
-          "created_at": {
-            "type": "string",
-            "format": "date-time"
-          },
-          "updated_at": {
-            "type": "string",
-            "format": "date-time"
-          }
-        }
-      },
-      "WorkflowConfig": {
-        "type": "object",
-        "required": [
-          "id",
-          "name",
-          "description"
-        ],
-        "properties": {
-          "id": {
-            "type": "string"
-          },
-          "name": {
-            "type": "string"
-          },
-          "description": {
-            "type": "string"
-          },
-          "agents": {
-            "type": "array",
-            "items": {
-              "type": "string"
-            },
-            "description": "Array of agent IDs"
-          },
-          "tasks": {
-            "type": "array",
-            "items": {
-              "type": "string"
-            },
-            "description": "Array of task IDs"
-          },
-          "process": {
-            "type": "string",
-            "enum": [
-              "sequential",
-              "hierarchical"
-            ],
-            "default": "sequential"
-          },
-          "verbose": {
-            "type": "boolean",
-            "default": false
-          },
-          "memory": {
-            "type": "boolean",
-            "default": true
-          },
-          "cache": {
-            "type": "boolean",
-            "default": true
-          },
-          "max_rpm": {
-            "type": "integer",
-            "minimum": 1
-          },
-          "language": {
-            "type": "string",
-            "default": "en"
-          },
-          "enabled": {
-            "type": "boolean",
-            "default": true
-          },
-          "created_at": {
-            "type": "string",
-            "format": "date-time"
-          },
-          "updated_at": {
-            "type": "string",
-            "format": "date-time"
-          }
-        }
-      },
-      "JobTrackingHistory": {
-        "type": "object",
->>>>>>> ef1a2d08
-        "properties": {
-          "id": {
-            "type": "string"
-          },
-<<<<<<< HEAD
-          "applicant_id": {
-            "type": "string"
-          },
-          "company_name": {
-            "type": "string"
-          },
-          "job_title": {
-            "type": "string"
-          },
-          "department": {
-            "type": "string"
-          },
-          "employment_type": {
-            "type": "string"
-          },
-          "start_date": {
-            "type": "string",
-            "format": "date"
-          },
-          "end_date": {
-            "type": "string",
-            "format": "date"
-          },
-          "is_current": {
-            "type": "boolean"
-          },
-          "location": {
-            "type": "string"
-          },
-          "salary_min": {
-            "type": "integer"
-          },
-          "salary_max": {
-            "type": "integer"
-          },
-          "salary_currency": {
-            "type": "string",
-            "default": "USD"
-          },
-          "responsibilities": {
-            "type": "string",
-            "description": "Markdown formatted"
-          },
-          "achievements": {
-            "type": "string",
-            "description": "Markdown formatted"
-          },
-          "skills_used": {
-            "type": "array",
-            "items": {
-              "type": "string"
-            }
-          },
-          "technologies": {
-            "type": "array",
-            "items": {
-              "type": "string"
-            }
-          },
-          "keywords": {
-            "type": "array",
-            "items": {
-              "type": "string"
-=======
-          "job_id": {
-            "type": "string"
-          },
-          "tracking_date": {
-            "type": "string",
-            "format": "date"
-          },
-          "status": {
-            "type": "string",
-            "enum": [
-              "checked",
-              "changed",
-              "closed",
-              "error"
-            ]
-          },
-          "change_summary": {
-            "type": "string"
-          },
-          "snapshot_id": {
-            "type": "string"
-          },
-          "content_hash": {
-            "type": "string"
-          },
-          "r2_keys": {
-            "type": "object",
-            "properties": {
-              "html_key": {
-                "type": "string"
-              },
-              "pdf_key": {
-                "type": "string"
-              },
-              "markdown_key": {
-                "type": "string"
-              },
-              "screenshot_key": {
-                "type": "string"
-              }
->>>>>>> ef1a2d08
-            }
-          },
-          "created_at": {
-            "type": "string",
-            "format": "date-time"
-<<<<<<< HEAD
-          },
-          "updated_at": {
-            "type": "string",
-            "format": "date-time"
-          }
-        }
-      },
-      "JobHistorySubmission": {
-=======
-          }
-        }
-      },
-      "Snapshot": {
->>>>>>> ef1a2d08
-        "type": "object",
-        "properties": {
-          "id": {
-            "type": "string"
-          },
-<<<<<<< HEAD
-          "applicant_id": {
-            "type": "string"
-          },
-          "raw_content": {
-            "type": "string"
-          },
-          "content_type": {
-            "type": "string"
-          },
-          "processing_status": {
-            "type": "string",
-            "enum": [
-              "pending",
-              "processing",
-              "completed",
-              "failed"
-            ]
-          },
-          "processing_error": {
-            "type": "string"
-          },
-          "processed_entries": {
-            "type": "integer"
-          },
-          "submitted_at": {
-            "type": "string",
-            "format": "date-time"
-          },
-          "processed_at": {
-=======
-          "job_id": {
-            "type": "string"
-          },
-          "content_hash": {
-            "type": "string"
-          },
-          "title": {
-            "type": "string"
-          },
-          "description_html": {
-            "type": "string"
-          },
-          "description_md": {
-            "type": "string"
-          },
-          "company": {
-            "type": "string"
-          },
-          "location": {
-            "type": "string"
-          },
-          "employment_type": {
-            "type": "string"
-          },
-          "salary_min": {
-            "type": "integer"
-          },
-          "salary_max": {
-            "type": "integer"
-          },
-          "status": {
-            "type": "string"
-          },
-          "r2_storage_keys": {
-            "type": "object",
-            "properties": {
-              "html_key": {
-                "type": "string"
-              },
-              "pdf_key": {
-                "type": "string"
-              },
-              "markdown_key": {
-                "type": "string"
-              },
-              "screenshot_key": {
-                "type": "string"
-              }
-            }
-          },
-          "created_at": {
->>>>>>> ef1a2d08
-            "type": "string",
-            "format": "date-time"
-          }
-        }
-      },
-<<<<<<< HEAD
-      "JobRating": {
-=======
-      "Change": {
->>>>>>> ef1a2d08
-        "type": "object",
-        "properties": {
-          "id": {
-            "type": "string"
-          },
-<<<<<<< HEAD
-          "applicant_id": {
-            "type": "string"
-          },
-          "job_id": {
-            "type": "string"
-          },
-          "overall_score": {
-            "type": "integer",
-            "minimum": 1,
-            "maximum": 100,
-            "description": "Overall fit score (1-100)"
-          },
-          "skill_match_score": {
-            "type": "integer",
-            "minimum": 1,
-            "maximum": 100
-          },
-          "experience_match_score": {
-            "type": "integer",
-            "minimum": 1,
-            "maximum": 100
-          },
-          "compensation_fit_score": {
-            "type": "integer",
-            "minimum": 1,
-            "maximum": 100
-          },
-          "location_fit_score": {
-            "type": "integer",
-            "minimum": 1,
-            "maximum": 100
-          },
-          "company_culture_score": {
-            "type": "integer",
-            "minimum": 1,
-            "maximum": 100
-          },
-          "growth_potential_score": {
-            "type": "integer",
-            "minimum": 1,
-            "maximum": 100
-          },
-          "rating_summary": {
-            "type": "string"
-          },
-          "recommendation": {
-            "type": "string",
-            "enum": [
-              "Strong Match",
-              "Good Fit",
-              "Consider",
-              "Pass"
-            ]
-          },
-          "strengths": {
-            "type": "array",
-            "items": {
-              "type": "string"
-            }
-          },
-          "gaps": {
-            "type": "array",
-            "items": {
-              "type": "string"
-            }
-          },
-          "improvement_suggestions": {
-            "type": "string"
-          },
-          "created_at": {
-            "type": "string",
-            "format": "date-time"
-          },
-          "updated_at": {
-=======
-          "job_id": {
-            "type": "string"
-          },
-          "change_type": {
-            "type": "string",
-            "enum": [
-              "content",
-              "status",
-              "closed",
-              "salary"
-            ]
-          },
-          "field_changed": {
-            "type": "string"
-          },
-          "old_value": {
-            "type": "string"
-          },
-          "new_value": {
-            "type": "string"
-          },
-          "ai_summary": {
-            "type": "string"
-          },
-          "change_severity": {
-            "type": "string",
-            "enum": [
-              "low",
-              "medium",
-              "high",
-              "critical"
-            ]
-          },
-          "detected_at": {
->>>>>>> ef1a2d08
-            "type": "string",
-            "format": "date-time"
-          }
-        }
-      },
-      "JobMarketStats": {
-        "type": "object",
-<<<<<<< HEAD
-        "required": [
-          "job_title",
-          "company_name",
-          "job_description_text",
-          "candidate_career_summary"
-        ],
-        "properties": {
-          "job_title": {
-            "type": "string"
-          },
-          "company_name": {
-            "type": "string"
-          },
-          "hiring_manager_name": {
-            "type": "string"
-          },
-          "job_description_text": {
-            "type": "string"
-          },
-          "candidate_career_summary": {
-            "type": "string"
-=======
-        "properties": {
-          "date": {
-            "type": "string",
-            "format": "date"
-          },
-          "role": {
-            "type": "string"
-          },
-          "company": {
-            "type": "string"
-          },
-          "location": {
-            "type": "string"
-          },
-          "total_jobs": {
-            "type": "integer"
-          },
-          "new_jobs": {
-            "type": "integer"
-          },
-          "closed_jobs": {
-            "type": "integer"
-          },
-          "avg_salary_min": {
-            "type": "number"
-          },
-          "avg_salary_max": {
-            "type": "number"
-          },
-          "salary_trend": {
-            "type": "string"
-          },
-          "top_skills": {
-            "type": "array",
-            "items": {
-              "type": "string"
-            }
-          },
-          "employment_types": {
-            "type": "object",
-            "additionalProperties": {
-              "type": "integer"
-            }
->>>>>>> ef1a2d08
-          }
-        }
-      },
-      "DailyMonitoringResult": {
-        "type": "object",
-<<<<<<< HEAD
-        "required": [
-          "job_title",
-          "company_name",
-          "job_description_text",
-          "candidate_career_summary"
-        ],
-        "properties": {
-          "job_title": {
-            "type": "string"
-          },
-          "company_name": {
-            "type": "string"
-          },
-          "job_description_text": {
-            "type": "string"
-          },
-          "candidate_career_summary": {
-=======
-        "properties": {
-          "date": {
-            "type": "string",
-            "format": "date"
-          },
-          "jobs_monitored": {
-            "type": "integer"
-          },
-          "jobs_changed": {
-            "type": "integer"
-          },
-          "jobs_closed": {
-            "type": "integer"
-          },
-          "new_snapshots": {
-            "type": "integer"
-          },
-          "errors": {
-            "type": "integer"
-          },
-          "processing_time_ms": {
-            "type": "integer"
-          },
-          "market_insights": {
-            "type": "object",
-            "properties": {
-              "trending_skills": {
-                "type": "array",
-                "items": {
-                  "type": "string"
-                }
-              },
-              "salary_movements": {
-                "type": "array",
-                "items": {
-                  "type": "object",
-                  "properties": {
-                    "role": {
-                      "type": "string"
-                    },
-                    "trend": {
-                      "type": "string"
-                    },
-                    "change_percent": {
-                      "type": "number"
-                    }
-                  }
-                }
-              }
-            }
-          },
-          "summary": {
->>>>>>> ef1a2d08
-            "type": "string"
-          }
-        }
-      },
-      "AgentConfig": {
-        "type": "object",
-        "required": [
-          "id",
-          "name",
-          "role",
-          "goal",
-          "backstory",
-          "llm"
-        ],
-        "properties": {
-<<<<<<< HEAD
-          "id": {
-            "type": "string"
-          },
-          "name": {
-            "type": "string"
-          },
-          "role": {
-            "type": "string"
-          },
-          "goal": {
-            "type": "string"
-          },
-          "backstory": {
-            "type": "string"
-          },
-          "llm": {
-            "type": "string"
-          },
-          "tools": {
-            "type": "array",
-            "items": {
-              "type": "string"
-            }
-          },
-          "max_iter": {
-            "type": "integer",
-            "minimum": 1,
-            "default": 25
-          },
-          "max_rpm": {
-            "type": "integer",
-            "minimum": 1
-          },
-          "verbose": {
-            "type": "boolean",
-            "default": false
-          },
-          "allow_delegation": {
-            "type": "boolean",
-            "default": false
-          },
-          "system_template": {
-            "type": "string"
-          },
-          "prompt_template": {
-            "type": "string"
-          },
-          "response_template": {
-            "type": "string"
-          },
-          "memory": {
-            "type": "boolean",
-            "default": true
-          },
-          "step_callback": {
-            "type": "string"
-          },
-          "enabled": {
-            "type": "boolean",
-            "default": true
-          },
-          "created_at": {
-            "type": "string",
-            "format": "date-time"
-          },
-          "updated_at": {
-            "type": "string",
-            "format": "date-time"
-          }
-        }
-      },
-      "TaskConfig": {
-        "type": "object",
-        "required": [
-          "id",
-          "description",
-          "agent_id"
-        ],
-        "properties": {
-          "id": {
-            "type": "string"
-          },
-          "description": {
-            "type": "string"
-          },
-          "agent_id": {
-            "type": "string"
-          },
-          "expected_output": {
-            "type": "string"
-          },
-          "tools": {
-            "type": "array",
-            "items": {
-              "type": "string"
-            }
-          },
-          "async_execution": {
-            "type": "boolean",
-            "default": false
-          },
-          "context": {
-            "type": "array",
-            "items": {
-              "type": "string"
-            }
-          },
-          "config": {
-            "type": "object"
-          },
-          "output_json": {
-            "type": "object"
-          },
-          "output_pydantic": {
-            "type": "object"
-          },
-          "output_file": {
-            "type": "string"
-          },
-          "callback": {
-            "type": "string"
-          },
-          "human_input": {
-            "type": "boolean",
-            "default": false
-          },
-          "enabled": {
-            "type": "boolean",
-            "default": true
-          },
-          "created_at": {
-            "type": "string",
-            "format": "date-time"
-          },
-          "updated_at": {
-            "type": "string",
-            "format": "date-time"
-          }
-        }
-      },
-      "WorkflowConfig": {
-        "type": "object",
-        "required": [
-          "id",
-          "name",
-          "description"
-        ],
-        "properties": {
-          "id": {
-            "type": "string"
-          },
-          "name": {
-            "type": "string"
-          },
-          "description": {
-            "type": "string"
-          },
-          "agents": {
-            "type": "array",
-            "items": {
-              "type": "string"
-            },
-            "description": "Array of agent IDs"
-          },
-          "tasks": {
-            "type": "array",
-            "items": {
-              "type": "string"
-            },
-            "description": "Array of task IDs"
-          },
-          "process": {
-            "type": "string",
-            "enum": [
-              "sequential",
-              "hierarchical"
-            ],
-            "default": "sequential"
-          },
-          "verbose": {
-            "type": "boolean",
-            "default": false
-          },
-          "memory": {
-            "type": "boolean",
-            "default": true
-          },
-          "cache": {
-            "type": "boolean",
-            "default": true
-          },
-          "max_rpm": {
-            "type": "integer",
-            "minimum": 1
-          },
-          "language": {
-            "type": "string",
-            "default": "en"
-          },
-          "enabled": {
-            "type": "boolean",
-            "default": true
-          },
-          "created_at": {
-            "type": "string",
-            "format": "date-time"
-          },
-          "updated_at": {
-            "type": "string",
-            "format": "date-time"
-=======
-          "error": {
-            "type": "string"
-          },
-          "message": {
-            "type": "string"
->>>>>>> ef1a2d08
-          }
-        }
-      },
-      "ApplicantDocument": {
-        "type": "object",
-        "properties": {
-          "id": {
-<<<<<<< HEAD
-            "type": "string"
-          },
-          "job_id": {
-            "type": "string"
-          },
-          "tracking_date": {
-            "type": "string",
-            "format": "date"
-          },
-          "status": {
-            "type": "string",
-            "enum": [
-              "checked",
-              "changed",
-              "closed",
-              "error"
-            ]
-          },
-          "change_summary": {
-            "type": "string"
-          },
-          "snapshot_id": {
-            "type": "string"
-          },
-          "content_hash": {
-            "type": "string"
-          },
-          "r2_keys": {
-            "type": "object",
-            "properties": {
-              "html_key": {
-                "type": "string"
-              },
-              "pdf_key": {
-                "type": "string"
-              },
-              "markdown_key": {
-                "type": "string"
-              },
-              "screenshot_key": {
-                "type": "string"
-              }
-            }
-          },
-          "created_at": {
-            "type": "string",
-            "format": "date-time"
-          }
-        }
-      },
-      "Snapshot": {
-        "type": "object",
-        "properties": {
-          "id": {
-            "type": "string"
-          },
-          "job_id": {
-            "type": "string"
-          },
-          "content_hash": {
-            "type": "string"
-          },
-          "title": {
-            "type": "string"
-          },
-          "description_html": {
-            "type": "string"
-          },
-          "description_md": {
-            "type": "string"
-          },
-          "company": {
-            "type": "string"
-          },
-          "location": {
-            "type": "string"
-          },
-          "employment_type": {
-            "type": "string"
-          },
-          "salary_min": {
-            "type": "integer"
-          },
-          "salary_max": {
-            "type": "integer"
-          },
-          "status": {
-            "type": "string"
-          },
-          "r2_storage_keys": {
-            "type": "object",
-            "properties": {
-              "html_key": {
-                "type": "string"
-              },
-              "pdf_key": {
-                "type": "string"
-              },
-              "markdown_key": {
-                "type": "string"
-              },
-              "screenshot_key": {
-                "type": "string"
-              }
-            }
-=======
-            "type": "integer"
-          },
-          "user_id": {
-            "type": "string"
-          },
-          "job_id": {
-            "anyOf": [
-              {
-                "type": "string"
-              },
-              {
-                "type": "null"
-              }
-            ]
-          },
-          "doc_type": {
-            "type": "string",
-            "enum": [
-              "resume",
-              "cover_letter"
-            ]
-          },
-          "purpose": {
-            "anyOf": [
-              {
-                "type": "string",
-                "enum": [
-                  "job_related",
-                  "example",
-                  "reference"
-                ]
-              },
-              {
-                "type": "null"
-              }
-            ]
-          },
-          "title": {
-            "anyOf": [
-              {
-                "type": "string"
-              },
-              {
-                "type": "null"
-              }
-            ]
-          },
-          "r2_key_md": {
-            "anyOf": [
-              {
-                "type": "string"
-              },
-              {
-                "type": "null"
-              }
-            ]
-          },
-          "r2_url_md": {
-            "anyOf": [
-              {
-                "type": "string",
-                "format": "uri"
-              },
-              {
-                "type": "null"
-              }
-            ]
-          },
-          "r2_key_pdf": {
-            "anyOf": [
-              {
-                "type": "string"
-              },
-              {
-                "type": "null"
-              }
-            ]
-          },
-          "r2_url_pdf": {
-            "anyOf": [
-              {
-                "type": "string",
-                "format": "uri"
-              },
-              {
-                "type": "null"
-              }
-            ]
->>>>>>> ef1a2d08
-          },
-          "created_at": {
-            "type": "string",
-            "format": "date-time"
-<<<<<<< HEAD
-          }
-        }
-      },
-      "Change": {
-        "type": "object",
-        "properties": {
-          "id": {
-            "type": "string"
-          },
-          "job_id": {
-            "type": "string"
-          },
-          "change_type": {
-            "type": "string",
-            "enum": [
-              "content",
-              "status",
-              "closed",
-              "salary"
-            ]
-          },
-          "field_changed": {
-            "type": "string"
-          },
-          "old_value": {
-            "type": "string"
-          },
-          "new_value": {
-            "type": "string"
-          },
-          "ai_summary": {
-            "type": "string"
-          },
-          "change_severity": {
-            "type": "string",
-            "enum": [
-              "low",
-              "medium",
-              "high",
-              "critical"
-            ]
-          },
-          "detected_at": {
-            "type": "string",
-            "format": "date-time"
-          }
-        }
-      },
-      "JobMarketStats": {
-        "type": "object",
-        "properties": {
-          "date": {
-            "type": "string",
-            "format": "date"
-          },
-          "role": {
-            "type": "string"
-          },
-          "company": {
-            "type": "string"
-          },
-          "location": {
-            "type": "string"
-          },
-          "total_jobs": {
-            "type": "integer"
-          },
-          "new_jobs": {
-            "type": "integer"
-          },
-          "closed_jobs": {
-            "type": "integer"
-          },
-          "avg_salary_min": {
-            "type": "number"
-          },
-          "avg_salary_max": {
-            "type": "number"
-          },
-          "salary_trend": {
-            "type": "string"
-          },
-          "top_skills": {
-            "type": "array",
-            "items": {
-              "type": "string"
-            }
-          },
-          "employment_types": {
-            "type": "object",
-            "additionalProperties": {
-              "type": "integer"
-            }
-          }
-        }
-      },
-      "DailyMonitoringResult": {
-=======
-          },
-          "updated_at": {
-            "type": "string",
-            "format": "date-time"
-          }
-        }
-      },
-      "ResumeSections": {
-        "type": "object",
-        "properties": {
-          "document_id": {
-            "type": "integer"
-          },
-          "summary": {
-            "anyOf": [
-              {
-                "type": "string"
-              },
-              {
-                "type": "null"
-              }
-            ]
-          },
-          "contact": {
-            "anyOf": [
-              {
-                "type": "string"
-              },
-              {
-                "type": "null"
-              }
-            ]
-          },
-          "skills": {
-            "anyOf": [
-              {
-                "type": "string"
-              },
-              {
-                "type": "null"
-              }
-            ]
-          },
-          "experience": {
-            "anyOf": [
-              {
-                "type": "string"
-              },
-              {
-                "type": "null"
-              }
-            ]
-          },
-          "education": {
-            "anyOf": [
-              {
-                "type": "string"
-              },
-              {
-                "type": "null"
-              }
-            ]
-          },
-          "projects": {
-            "anyOf": [
-              {
-                "type": "string"
-              },
-              {
-                "type": "null"
-              }
-            ]
-          },
-          "certifications": {
-            "anyOf": [
-              {
-                "type": "string"
-              },
-              {
-                "type": "null"
-              }
-            ]
-          },
-          "extras": {
-            "anyOf": [
-              {
-                "type": "string"
-              },
-              {
-                "type": "null"
-              }
-            ]
-          }
-        }
-      },
-      "DocCreateRequest": {
->>>>>>> ef1a2d08
-        "type": "object",
-        "required": [
-          "user_id",
-          "doc_type"
-        ],
-        "properties": {
-<<<<<<< HEAD
-          "date": {
-            "type": "string",
-            "format": "date"
-          },
-          "jobs_monitored": {
-            "type": "integer"
-          },
-          "jobs_changed": {
-            "type": "integer"
-          },
-          "jobs_closed": {
-            "type": "integer"
-          },
-          "new_snapshots": {
-            "type": "integer"
-          },
-          "errors": {
-            "type": "integer"
-          },
-          "processing_time_ms": {
-            "type": "integer"
-          },
-          "market_insights": {
-            "type": "object",
-            "properties": {
-              "trending_skills": {
-                "type": "array",
-                "items": {
-                  "type": "string"
-                }
-              },
-              "salary_movements": {
-                "type": "array",
-                "items": {
-                  "type": "object",
-                  "properties": {
-                    "role": {
-                      "type": "string"
-                    },
-                    "trend": {
-                      "type": "string"
-                    },
-                    "change_percent": {
-                      "type": "number"
-                    }
-                  }
-                }
-              }
-            }
-          },
-          "summary": {
-            "type": "string"
-          }
-        }
-      },
-      "Error": {
-        "type": "object",
-        "properties": {
-          "error": {
-            "type": "string"
-          },
-          "message": {
-            "type": "string"
-          }
-        }
-      },
-      "JobIntakeSubmission": {
-        "type": "object",
-        "description": "Payload describing raw job content captured by an external scraper. At minimum a job URL must be provided. Additional metadata is optional but helps downstream normalization.",
-        "required": [
-          "job_url"
-        ],
-        "properties": {
-          "job_url": {
-            "type": "string",
-            "format": "uri",
-            "description": "Canonical URL of the job posting to ingest."
-          },
-          "job_title": {
-            "type": "string",
-            "description": "Title of the job posting if available."
-          },
-          "jobId": {
-            "type": "string",
-            "description": "Optional internal identifier used by the submitting service."
-          },
-          "company": {
-            "type": "string",
-            "description": "Name of the hiring company."
-          },
-          "company_name": {
-            "type": "string",
-            "description": "Alternative field for the hiring company name."
-          },
-          "company_url": {
-            "type": "string",
-            "format": "uri",
-            "description": "Company website captured by the external scraper."
-          },
-          "careers_url": {
-            "type": "string",
-            "format": "uri",
-            "description": "Careers page associated with the company if known."
-          },
-          "apply_url": {
-            "type": "string",
-            "format": "uri",
-            "description": "Direct apply link extracted from the posting."
-          },
-          "source": {
-            "type": "string",
-            "description": "Identifier of the submitting scraper or integration."
-          },
-          "priority": {
-            "type": "integer",
-            "description": "Optional priority value that influences queue ordering (higher values are processed first)."
-          },
-          "dry_run": {
-            "type": "boolean",
-            "description": "When true, the ingestion pipeline will parse the content without storing downstream artifacts."
-          },
-          "raw_html": {
-            "type": "string",
-            "description": "Raw HTML markup scraped from the job posting."
-          },
-          "raw_text": {
-            "type": "string",
-            "description": "Plain text representation of the job posting. Provide this if HTML is not available."
-          },
-          "raw_json": {
-            "type": "object",
-            "additionalProperties": true,
-            "description": "Structured JSON payload captured by the scraper (for example the output of a DOM extraction or API response)."
-          },
-          "metadata": {
-            "type": "object",
-            "additionalProperties": true,
-            "description": "Any additional metadata gathered for the posting."
-          }
-        }
-      },
-      "JobIntakeQueuedItem": {
-        "type": "object",
-        "description": "Summary of a queued job intake submission.",
-        "properties": {
-          "id": {
-            "type": "integer"
-          },
-          "job_url": {
-            "type": "string",
-            "format": "uri"
-          },
-          "job_title": {
-            "type": "string"
-          },
-          "company_name": {
-            "type": "string"
-          },
-          "source": {
-            "type": "string"
-          },
-          "status": {
-            "type": "string"
-          },
-          "priority": {
-            "type": "integer"
-          },
-          "queued_at": {
-            "type": "string",
-            "format": "date-time"
-          }
-        }
-      },
-      "JobIntakeQueueStatus": {
-        "type": "object",
-        "description": "Processing summary for the job intake queue.",
-        "properties": {
-          "processed": {
-            "type": "integer",
-            "description": "Number of items processed during this request."
-          },
-          "pending": {
-            "type": "integer",
-            "description": "Number of items that remain pending in the queue after processing."
-          }
-        }
-      },
-      "JobIntakeFailedItem": {
-=======
-          "user_id": {
-            "type": "string"
-          },
-          "doc_type": {
-            "type": "string",
-            "enum": [
-              "resume",
-              "cover_letter"
-            ]
-          },
-          "purpose": {
-            "anyOf": [
-              {
-                "type": "string",
-                "enum": [
-                  "job_related",
-                  "example",
-                  "reference"
-                ]
-              },
-              {
-                "type": "null"
-              }
-            ]
-          },
-          "job_id": {
-            "anyOf": [
-              {
-                "type": "string"
-              },
-              {
-                "type": "null"
-              }
-            ]
-          },
-          "title": {
-            "anyOf": [
-              {
-                "type": "string"
-              },
-              {
-                "type": "null"
-              }
-            ]
-          },
-          "content_md": {
-            "anyOf": [
-              {
-                "type": "string"
-              },
-              {
-                "type": "null"
-              }
-            ]
-          },
-          "editor_json": {
-            "anyOf": [
-              {
-                "type": "object"
-              },
-              {
-                "type": "null"
-              }
-            ]
-          },
-          "sections": {
-            "$ref": "#/components/schemas/ResumeSections"
-          }
-        }
-      },
-      "DocUpdateRequest": {
-        "type": "object",
-        "properties": {
-          "title": {
-            "anyOf": [
-              {
-                "type": "string"
-              },
-              {
-                "type": "null"
-              }
-            ]
-          },
-          "content_md": {
-            "anyOf": [
-              {
-                "type": "string"
-              },
-              {
-                "type": "null"
-              }
-            ]
-          },
-          "editor_json": {
-            "anyOf": [
-              {
-                "type": "object"
-              },
-              {
-                "type": "null"
-              }
-            ]
-          },
-          "sections": {
-            "$ref": "#/components/schemas/ResumeSections"
-          }
-        }
-      },
-      "VectorSearchRequest": {
-        "type": "object",
-        "required": [
-          "q",
-          "user_id"
-        ],
-        "properties": {
-          "q": {
-            "type": "string"
-          },
-          "user_id": {
-            "type": "string"
-          },
-          "job_id": {
-            "anyOf": [
-              {
-                "type": "string"
-              },
-              {
-                "type": "null"
-              }
-            ]
-          },
-          "top_k": {
-            "type": "integer",
-            "default": 10
-          }
-        }
-      },
-      "AtsEvaluation": {
-        "type": "object",
-        "properties": {
-          "overall_score": {
-            "type": "integer",
-            "minimum": 0,
-            "maximum": 100
-          },
-          "dimensions": {
-            "type": "object",
-            "properties": {
-              "keywords": {
-                "type": "integer"
-              },
-              "action_verbs": {
-                "type": "integer"
-              },
-              "impact_metrics": {
-                "type": "integer"
-              },
-              "brevity": {
-                "type": "integer"
-              },
-              "structure": {
-                "type": "integer"
-              },
-              "seniority_alignment": {
-                "type": "integer"
-              }
-            }
-          },
-          "recommendations": {
-            "type": "array",
-            "items": {
-              "type": "object",
-              "properties": {
-                "target": {
-                  "type": "string"
-                },
-                "range": {
-                  "type": "object",
-                  "properties": {
-                    "start": {
-                      "type": "object",
-                      "properties": {
-                        "line": {
-                          "type": "integer"
-                        },
-                        "col": {
-                          "type": "integer"
-                        }
-                      }
-                    },
-                    "end": {
-                      "type": "object",
-                      "properties": {
-                        "line": {
-                          "type": "integer"
-                        },
-                        "col": {
-                          "type": "integer"
-                        }
-                      }
-                    }
-                  }
-                },
-                "type": {
-                  "type": "string",
-                  "enum": [
-                    "replace",
-                    "delete",
-                    "insert"
-                  ]
-                },
-                "message": {
-                  "type": "string"
-                },
-                "suggestion": {
-                  "type": "string"
-                },
-                "severity": {
-                  "type": "string",
-                  "enum": [
-                    "low",
-                    "medium",
-                    "high"
-                  ]
-                },
-                "paths": {
-                  "type": "object",
-                  "properties": {
-                    "easiest": {
-                      "type": "string"
-                    },
-                    "moderate": {
-                      "type": "string"
-                    },
-                    "advanced": {
-                      "type": "string"
-                    }
-                  }
-                }
-              }
-            }
-          },
-          "summary": {
-            "type": "string"
-          }
-        }
-      },
-      "DocGenerationRequest": {
-        "type": "object",
-        "required": [
-          "user_id",
-          "job_id",
-          "doc_type"
-        ],
-        "properties": {
-          "user_id": {
-            "type": "string"
-          },
-          "job_id": {
-            "type": "string"
-          },
-          "doc_type": {
-            "type": "string",
-            "enum": [
-              "resume",
-              "cover_letter"
-            ]
-          }
-        }
-      },
-      "ApplyPatchesRequest": {
->>>>>>> ef1a2d08
-        "type": "object",
-        "description": "Details about a submission that could not be queued.",
-        "properties": {
-<<<<<<< HEAD
-          "index": {
-            "type": "integer",
-            "description": "Zero-based index of the submission in the request payload."
-          },
-          "error": {
-            "type": "string",
-            "description": "Human readable reason the submission was rejected."
-=======
-          "patches": {
-            "type": "array",
-            "items": {
-              "type": "object",
-              "properties": {
-                "target": {
-                  "type": "string"
-                },
-                "range": {
-                  "type": "object",
-                  "properties": {
-                    "start": {
-                      "type": "object",
-                      "properties": {
-                        "line": {
-                          "type": "integer"
-                        },
-                        "col": {
-                          "type": "integer"
-                        }
-                      }
-                    },
-                    "end": {
-                      "type": "object",
-                      "properties": {
-                        "line": {
-                          "type": "integer"
-                        },
-                        "col": {
-                          "type": "integer"
-                        }
-                      }
-                    }
-                  }
-                },
-                "type": {
-                  "type": "string",
-                  "enum": [
-                    "replace",
-                    "delete",
-                    "insert"
-                  ]
-                },
-                "suggestion": {
-                  "type": "string"
-                }
-              }
-            }
->>>>>>> ef1a2d08
-          }
-        }
+  "openapi": "3.1.0",
+  "info": {
+    "title": "9to5-Scout API",
+    "description": "AI-powered job discovery and career assistance platform with comprehensive job scraping, agent-based resume optimization, and email routing capabilities.",
+    "version": "1.1.0",
+    "contact": {
+      "name": "9to5-Scout Support",
+      "email": "support@9to5scout.dev"
+    }
+  },
+  "servers": [
+    {
+      "url": "/",
+      "description": "Current worker deployment"
+    }
+  ],
+  "security": [
+    {
+      "bearerAuth": []
+    }
+  ],
+  "components": {
+    "securitySchemes": {
+      "bearerAuth": {
+        "type": "http",
+        "scheme": "bearer",
+        "bearerFormat": "JWT"
+      }
+    },
+    "schemas": {
+      "Job": {
+        "type": "object",
+        "properties": {
+          "id": {
+            "type": "string"
+          },
+          "site_id": {
+            "type": "string"
+          },
+          "url": {
+            "type": "string",
+            "format": "uri"
+          },
+          "canonical_url": {
+            "type": "string",
+            "format": "uri"
+          },
+          "title": {
+            "type": "string"
+          },
+          "company": {
+            "type": "string"
+          },
+          "location": {
+            "type": "string"
+          },
+          "employment_type": {
+            "type": "string"
+          },
+          "department": {
+            "type": "string"
+          },
+          "salary_min": {
+            "type": "integer"
+          },
+          "salary_max": {
+            "type": "integer"
+          },
+          "salary_currency": {
+            "type": "string"
+          },
+          "source": {
+            "type": "string",
+            "enum": [
+              "SCRAPED",
+              "EMAIL",
+              "MANUAL"
+            ],
+            "description": "Source of job discovery"
+          },
+          "status": {
+            "type": "string"
+          },
+          "posted_at": {
+            "type": "string",
+            "format": "date-time"
+          },
+          "first_seen_at": {
+            "type": "string",
+            "format": "date-time"
+          }
+        }
+      },
+      "ApplicantProfile": {
+        "type": "object",
+        "required": [
+          "id",
+          "name",
+          "role",
+          "goal",
+          "backstory",
+          "llm"
+        ],
+        "properties": {
+          "id": {
+            "type": "string"
+          },
+          "user_id": {
+            "type": "string"
+          },
+          "name": {
+            "type": "string"
+          },
+          "email": {
+            "type": "string",
+            "format": "email"
+          },
+          "phone": {
+            "type": "string"
+          },
+          "current_title": {
+            "type": "string"
+          },
+          "target_roles": {
+            "type": "array",
+            "items": {
+              "type": "string"
+            },
+            "description": "Array of target job titles"
+          },
+          "years_experience": {
+            "type": "integer"
+          },
+          "education_level": {
+            "type": "string"
+          },
+          "skills": {
+            "type": "array",
+            "items": {
+              "type": "string"
+            },
+            "description": "Array of skills"
+          },
+          "preferences": {
+            "type": "object",
+            "properties": {
+              "locations": {
+                "type": "array",
+                "items": {
+                  "type": "string"
+                }
+              },
+              "salary_min": {
+                "type": "integer"
+              },
+              "salary_max": {
+                "type": "integer"
+            	},
+            	"employment_types": {
+            	  "type": "array",
+            	  "items": {
+            	  "type": "string"
+            	  }
+          	  },
+          	  "remote_preference": {
+          	  "type": "string",
+          	  "enum": [
+          	  "required",
+          	  "preferred",
+          	  "no_preference"
+        	    ]
+        	    }
+        	  }
+          },
+          "created_at": {
+            "type": "string",
+            "format": "date-time"
+          },
+          "updated_at": {
+            "type": "string",
+            "format": "date-time"
+          }
+        }
+      },
+      "JobHistoryEntry": {
+        "type": "object",
+        "properties": {
+          "id": {
+            "type": "string"
+          },
+          "applicant_id": {
+            "type": "string"
+          },
+          "company_name": {
+            "type": "string"
+          },
+          "job_title": {
+            "type": "string"
+          },
+          "department": {
+            "type": "string"
+          },
+          "employment_type": {
+            "type": "string"
+          },
+          "start_date": {
+            "type": "string",
+            "format": "date"
+          },
+          "end_date": {
+            "type": "string",
+            "format": "date"
+          },
+          "is_current": {
+            "type": "boolean"
+          },
+          "location": {
+            "type": "string"
+          },
+          "salary_min": {
+            "type": "integer"
+          },
+          "salary_max": {
+            "type": "integer"
+          },
+          "salary_currency": {
+            "type": "string",
+            "default": "USD"
+          },
+          "responsibilities": {
+            "type": "string",
+            "description": "Markdown formatted"
+          },
+          "achievements": {
+            "type": "string",
+            "description": "Markdown formatted"
+          },
+          "skills_used": {
+            "type": "array",
+            "items": {
+              "type": "string"
+            }
+          },
+          "technologies": {
+            "type": "array",
+            "items": {
+              "type": "string"
+            }
+          },
+          "keywords": {
+            "type": "array",
+            "items": {
+              "type": "string"
+            }
+          },
+          "created_at": {
+            "type": "string",
+            "format": "date-time"
+          },
+          "updated_at": {
+            "type": "string",
+            "format": "date-time"
+          }
+        }
+      },
+      "JobHistorySubmission": {
+        "type": "object",
+        "properties": {
+          "id": {
+            "type": "string"
+          },
+          "applicant_id": {
+            "type": "string"
+          },
+          "raw_content": {
+            "type": "string"
+          },
+          "content_type": {
+            "type": "string"
+          },
+          "processing_status": {
+            "type": "string",
+            "enum": [
+              "pending",
+              "processing",
+              "completed",
+              "failed"
+            ]
+          },
+          "processing_error": {
+            "type": "string"
+          },
+          "processed_entries": {
+            "type": "integer"
+          },
+          "submitted_at": {
+            "type": "string",
+            "format": "date-time"
+          },
+          "processed_at": {
+            "type": "string",
+            "format": "date-time"
+          }
+        }
+      },
+      "JobRating": {
+        "type": "object",
+        "properties": {
+          "id": {
+            "type": "string"
+          },
+          "applicant_id": {
+            "type": "string"
+          },
+          "job_id": {
+            "type": "string"
+          },
+          "overall_score": {
+            "type": "integer",
+            "minimum": 1,
+          	"maximum": 100,
+          	"description": "Overall fit score (1-100)"
+          },
+          "skill_match_score": {
+          	"type": "integer",
+          	"minimum": 1,
+          	"maximum": 100
+          },
+          "experience_match_score": {
+          	"type": "integer",
+          	"minimum": 1,
+          	"maximum": 100
+          },
+          "compensation_fit_score": {
+          	"type": "integer",
+          	"minimum": 1,
+          	"maximum": 100
+          },
+          "location_fit_score": {
+          	"type": "integer",
+          	"minimum": 1,
+          	"maximum": 100
+          },
+          "company_culture_score": {
+          	"type": "integer",
+          	"minimum": 1,
+          	"maximum": 100
+          },
+          "growth_potential_score": {
+          	"type": "integer",
+          	"minimum": 1,
+          	"maximum": 100
+          },
+          "rating_summary": {
+          	"type": "string"
+          },
+          "recommendation": {
+          	"type": "string",
+          	"enum": [
+          	"Strong Match",
+          	"Good Fit",
+          	"Consider",
+          	"Pass"
+        	  ]
+          },
+          "strengths": {
+          	"type": "array",
+          	"items": {
+          	"type": "string"
+          	}
+          },
+          "gaps": {
+          	"type": "array",
+          	"items": {
+          	"type": "string"
+          	}
+          },
+          "improvement_suggestions": {
+          	"type": "string"
+          },
+          "created_at": {
+          	"type": "string",
+          	"format": "date-time"
+          },
+          "updated_at": {
+          	"type": "string",
+          	"format": "date-time"
+          }
+        }
+      },
+      "CoverLetterRequest": {
+        "type": "object",
+        "required": [
+          "job_title",
+          "company_name",
+          "job_description_text",
+          "candidate_career_summary"
+        ],
+        "properties": {
+          "job_title": {
+            "type": "string"
+          },
+          "company_name": {
+            "type": "string"
+          },
+          "hiring_manager_name": {
+            "type": "string"
+          },
+          "job_description_text": {
+            "type": "string"
+          },
+          "candidate_career_summary": {
+            "type": "string"
+          }
+        }
+      },
+      "ResumeRequest": {
+        "type": "object",
+        "required": [
+          "job_title",
+          "company_name",
+          "job_description_text",
+          "candidate_career_summary"
+        ],
+        "properties": {
+          "job_title": {
+            "type": "string"
+          },
+          "company_name": {
+            "type": "string"
+          },
+          "job_description_text": {
+            "type": "string"
+          },
+          "candidate_career_summary": {
+            "type": "string"
+          }
+        }
+      }
+    }
+  },
+  "paths": {
+    "/": {
+      "get": {
+        "summary": "Landing page with platform documentation",
+        "operationId": "getLandingPage",
+        "security": [],
+        "responses": {
+          "200": {
+            "description": "HTML documentation page",
+            "content": {
+              "text/html": {
+                "schema": {
+                  "type": "string"
+                }
+              }
+            }
+          }
+        }
+      }
+    },
+    "/openapi.json": {
+      "get": {
+        "summary": "OpenAPI specification",
+        "operationId": "getOpenAPISpec",
+        "security": [],
+        "responses": {
+          "200": {
+            "description": "OpenAPI 3.1.0 specification",
+            "content": {
+              "application/json": {
+                "schema": {
+                  "type": "object"
+                }
+            	}
+              }
+            }
+          }
+        }
+      },
+      "/api/health": {
+        "get": {
+          "summary": "Health check endpoint",
+          "operationId": "healthCheck",
+          "security": [],
+          "responses": {
+            "200": {
+              "description": "Service health status",
+              "content": {
+                "application/json": {
+                  "schema": {
+                    "type": "object",
+                    "properties": {
+                      "status": {
+                        "type": "string"
+                  	  },
+                  	  "timestamp": {
+                  	  "type": "string",
+                  	  "format": "date-time"
+                  	  }
+                    }
+                  }
+                }
+              }
+            }
+          }
+        }
+      },
+      "/api/jobs": {
+        "get": {
+          "summary": "List all jobs",
+          "operationId": "listJobs",
+          "parameters": [
+        	{
+        	  "name": "limit",
+        	  "in": "query",
+        	  "schema": {
+        	  "type": "integer",
+        	  "default": 50
+        	  }
+      	  },
+      	  {
+        	  "name": "offset",
+        	  "in": "query",
+        	  "schema": {
+        	  "type": "integer",
+        	  "default": 0
+        	  }
+      	  },
+      	  {
+        	  "name": "status",
+        	  "in": "query",
+        	  "schema": {
+        	  "type": "string",
+        	  "enum": [
+        	  "open",
+        	  "closed"
+        	  ]
+        	  }
+      	  },
+      	  {
+        	  "name": "source",
+        	  "in": "query",
+        	  "schema": {
+        	  "type": "string",
+        	  "enum": [
+        	  "SCRAPED",
+        	  "EMAIL",
+        	  "MANUAL"
+        	  ]
+        	  }
+      	  }
+        ],
+        "responses": {
+      	  "200": {
+      	  "description": "List of jobs",
+      	  "content": {
+      	  "application/json": {
+      	  "schema": {
+      	  "type": "array",
+      	  "items": {
+      	  "$ref": "#/components/schemas/Job"
+      	  }
+      	  }
+      	  }
+      	  }
+          }
+        }
+        }
+      },
+      "/api/jobs/{id}": {
+        "get": {
+          "summary": "Get job by ID",
+          "operationId": "getJob",
+          "parameters": [
+        	{
+        	  "name": "id",
+        	  "in": "path",
+        	  "required": true,
+        	  "schema": {
+        	  "type": "string"
+        	  }
+      	  }
+        ],
+        "responses": {
+      	  "200": {
+      	  "description": "Job details",
+      	  "content": {
+      	  "application/json": {
+      	  "schema": {
+      	  "$ref": "#/components/schemas/Job"
+      	  }
+      	  }
+      	  }
+      	  },
+      	  "404": {
+      	  "description": "Job not found",
+      	  "content": {
+      	  "application/json": {
+      	  "schema": {
+      	  "$ref": "#/components/schemas/Error"
+      	  }
+      	  }
+      	  }
+      	  }
+        }
+        }
+      },
+      "/api/jobs/{id}/tracking": {
+        "get": {
+          "summary": "Get job tracking history",
+          "operationId": "getJobTracking",
+          "parameters": [
+        	{
+        	  "name": "id",
+        	  "in": "path",
+        	  "required": true,
+        	  "schema": {
+        	  "type": "string"
+        	  },
+        	  "description": "Job ID"
+      	  }
+        ],
+        "responses": {
+      	  "200": {
+      	  "description": "Job tracking timeline with snapshots and changes",
+      	  "content": {
+      	  "application/json": {
+      	  "schema": {
+      	  "type": "object",
+      	  "properties": {
+      	  "job": {
+      	  "$ref": "#/components/schemas/Job"
+      	  },
+      	  "timeline": {
+      	  "type": "array",
+      	  "items": {
+      	  "$ref": "#/components/schemas/JobTrackingHistory"
+      	  }
+      	  },
+      	  "snapshots": {
+      	  "type": "array",
+      	  "items": {
+      	  "$ref": "#/components/schemas/Snapshot"
+      	  }
+      	  },
+      	  "changes": {
+      	  "type": "array",
+      	  "items": {
+      	  "$ref": "#/components/schemas/Change"
+      	  }
+      	  }
+      	  }
+      	  }
+      	  }
+      	  }
+      	  },
+      	  "404": {
+      	  "description": "Job not found",
+      	  "content": {
+      	  "application/json": {
+      	  "schema": {
+      	  "$ref": "#/components/schemas/Error"
+      	  }
+      	  }
+      	  }
+      	  }
+        }
+        }
+      },
+      "/api/jobs/{id}/snapshots/{snapshotId}/content": {
+        "get": {
+          "summary": "Get snapshot content from R2 storage",
+          "operationId": "getSnapshotContent",
+          "parameters": [
+        	{
+        	  "name": "id",
+        	  "in": "path",
+        	  "required": true,
+        	  "schema": {
+        	  "type": "string"
+        	  },
+        	  "description": "Job ID"
+      	  },
+      	  {
+        	  "name": "snapshotId",
+        	  "in": "path",
+        	  "required": true,
+        	  "schema": {
+        	  "type": "string"
+        	  },
+        	  "description": "Snapshot ID"
+      	  },
+      	  {
+        	  "name": "type",
+        	  "in": "query",
+        	  "required": false,
+        	  "schema": {
+        	  "type": "string",
+        	  "enum": [
+        	  "html",
+        	  "pdf",
+        	  "markdown",
+        	  "json",
+        	  "screenshot"
+        	  ],
+        	  "default": "html"
+        	  },
+        	  "description": "Content type to retrieve"
+      	  }
+        ],
+        "responses": {
+      	  "200": {
+      	  "description": "Snapshot content",
+      	  "content": {
+      	  "text/html": {
+      	  "schema": {
+      	  "type": "string"
+      	  }
+      	  },
+      	  "application/pdf": {
+      	  "schema": {
+      	  "type": "string",
+      	  "format": "binary"
+      	  }
+      	  },
+      	  "text/markdown": {
+      	  "schema": {
+      	  "type": "string"
+      	  }
+      	  },
+      	  "application/json": {
+      	  "schema": {
+      	  "type": "object"
+      	  }
+      	  },
+      	  "image/png": {
+      	  "schema": {
+      	  "type": "string",
+      	  "format": "binary"
+      	  }
+      	  }
+      	  }
+      	  },
+      	  "404": {
+      	  "description": "Snapshot or content not found",
+      	  "content": {
+      	  "application/json": {
+      	  "schema": {
+      	  "$ref": "#/components/schemas/Error"
+      	  }
+      	  }
+      	  }
+      	  }
+        }
+        }
+      },
+      "/api/jobs/{id}/monitoring": {
+        "put": {
+          "summary": "Update job monitoring settings",
+          "operationId": "updateJobMonitoring",
+          "parameters": [
+        	{
+        	  "name": "id",
+        	  "in": "path",
+        	  "required": true,
+        	  "schema": {
+        	  "type": "string"
+        	  },
+        	  "description": "Job ID"
+      	  }
+        ],
+        "requestBody": {
+      	  "required": true,
+      	  "content": {
+      	  "application/json": {
+      	  "schema": {
+      	  "type": "object",
+      	  "properties": {
+      	  "daily_monitoring_enabled": {
+      	  "type": "boolean"
+      	  },
+      	  "monitoring_frequency_hours": {
+      	  "type": "integer",
+      	  "minimum": 1
+      	  }
+      	  }
+      	  }
+      	  }
+      	  }
+        },
+        "responses": {
+      	  "200": {
+      	  "description": "Updated job with monitoring settings",
+      	  "content": {
+      	  "application/json": {
+      	  "schema": {
+      	  "$ref": "#/components/schemas/Job"
+      	  }
+      	  }
+      	  }
+      	  },
+      	  "404": {
+      	  "description": "Job not found",
+      	  "content": {
+      	  "application/json": {
+      	  "schema": {
+      	  "$ref": "#/components/schemas/Error"
+      	  }
+      	  }
+      	  }
+      	  }
+        }
+        }
+      },
+      "/api/monitoring/daily-run": {
+        "post": {
+          "summary": "Manually trigger daily job monitoring",
+          "operationId": "triggerDailyMonitoring",
+          "responses": {
+        	"200": {
+        	"description": "Daily monitoring results",
+        	"content": {
+        	"application/json": {
+        	"schema": {
+        	"$ref": "#/components/schemas/DailyMonitoringResult"
+        	}
+        	}
+        	}
+        	}
+        }
+        }
+      },
+      "/api/monitoring/status": {
+        "get": {
+          "summary": "Get monitoring status and statistics",
+          "operationId": "getMonitoringStatus",
+          "responses": {
+        	"200": {
+        	"description": "Monitoring status and recent activity",
+        	"content": {
+        	"application/json": {
+        	"schema": {
+        	"type": "object",
+        	"properties": {
+        	"active_jobs_monitored": {
+        	"type": "integer"
+        	},
+        	"jobs_needing_check": {
+        	"type": "integer"
+        	},
+        	"last_updated": {
+        	"type": "string",
+        	"format": "date-time"
+        	},
+        	"recent_activity": {
+        	"type": "array",
+        	"items": {
+        	"type": "object",
+        	"properties": {
+        	"tracking_date": {
+        	"type": "string"
+        	},
+        	"jobs_checked": {
+        	"type": "integer"
+        	},
+        	"jobs_modified": {
+        	"type": "integer"
+        	},
+        	"jobs_closed": {
+        	"type": "integer"
+        	},
+        	"errors": {
+        	"type": "integer"
+        	}
+        	}
+        	}
+        	},
+        	"market_statistics": {
+        	"type": "array",
+        	"items": {
+        	"$ref": "#/components/schemas/JobMarketStats"
+        	}
+        	}
+        	}
+        	}
+        	}
+        	}
+        	}
+        }
+        }
+      },
+      "/api/jobs/monitoring-queue": {
+        "get": {
+          "summary": "Get list of jobs that need monitoring",
+          "operationId": "getMonitoringQueue",
+          "parameters": [
+        	{
+        	  "name": "limit",
+        	  "in": "query",
+        	  "required": false,
+        	  "schema": {
+        	  "type": "integer",
+        	  "default": 50
+        	  },
+        	  "description": "Maximum number of jobs to return"
+      	  }
+        ],
+        "responses": {
+      	  "200": {
+      	  "description": "Jobs needing monitoring",
+      	  "content": {
+      	  "application/json": {
+      	  "schema": {
+      	  "type": "object",
+      	  "properties": {
+      	  "total_jobs": {
+      	  "type": "integer"
+      	  },
+      	  "returned_jobs": {
+      	  "type": "integer"
+      	  },
+      	  "jobs": {
+      	  "type": "array",
+      	  "items": {
+      	  "$ref": "#/components/schemas/Job"
+      	  }
+      	  }
+      	  }
+      	  }
+      	  }
+      	  }
+      	  }
+        }
+        }
+      },
+      "/api/scraper/queue": {
+        "post": {
+          "summary": "Add URLs to the scrape queue",
+          "operationId": "createScrapeQueueItem",
+          "security": [],
+          "requestBody": {
+        	"required": true,
+        	"content": {
+        	"application/json": {
+        	"schema": {
+        	"type": "object",
+        	"required": [
+        	"urls"
+        	],
+        	"properties": {
+        	"urls": {
+        	"description": "Single URL string or array of URLs to scrape",
+        	"oneOf": [
+        	{
+        	"type": "array",
+        	"items": {
+        	"type": "string",
+        	"format": "uri"
+        	}
+        	},
+        	{
+        	"type": "string",
+        	"format": "uri"
+        	}
+        	]
+        	},
+        	"priority": {
+        	"type": "integer",
+        	"default": 0
+        	},
+        	"available_at": {
+        	"type": "string",
+        	"format": "date-time"
+        	},
+        	"payload": {
+        	"type": "object"
+        	},
+        	"metadata": {
+        	"type": "object"
+        	}
+        	}
+        	}
+        	}
+        	}
+        },
+        "responses": {
+      	  "201": {
+      	  "description": "Queue item created",
+      	  "content": {
+      	  "application/json": {
+      	  "schema": {
+      	  "type": "object",
+      	  "properties": {
+      	  "queue": {
+      	  "$ref": "#/components/schemas/ScrapeQueueItem"
+      	  }
+      	  }
+      	  }
+      	  }
+      	  }
+      	  },
+      	  "400": {
+      	  "description": "Invalid input",
+      	  "content": {
+      	  "application/json": {
+      	  "schema": {
+      	  "$ref": "#/components/schemas/Error"
+      	  }
+      	  }
+      	  }
+      	  },
+      	  "500": {
+      	  "description": "Server error",
+      	  "content": {
+      	  "application/json": {
+      	  "schema": {
+      	  "$ref": "#/components/schemas/Error"
+      	  }
+      	  }
+      	  }
+      	  }
+        }
+        }
+      },
+      "/api/scraper/queue/pending": {
+        "get": {
+          "summary": "Claim pending scrape jobs",
+          "operationId": "getPendingScrapeJobs",
+          "security": [],
+          "parameters": [
+        	{
+        	  "name": "limit",
+        	  "in": "query",
+        	  "required": false,
+        	  "schema": {
+        	  "type": "integer",
+        	  "default": 10
+        	  },
+        	  "description": "Maximum number of jobs to claim"
+      	  }
+        ],
+        "responses": {
+      	  "200": {
+      	  "description": "Pending queue items",
+      	  "content": {
+      	  "application/json": {
+      	  "schema": {
+      	  "type": "object",
+      	  "properties": {
+      	  "jobs": {
+      	  "type": "array",
+      	  "items": {
+      	  "$ref": "#/components/schemas/ScrapeQueueItem"
+      	  }
+      	  }
+      	  }
+      	  }
+      	  }
+      	  }
+      	  },
+      	  "500": {
+      	  "description": "Server error",
+      	  "content": {
+      	  "application/json": {
+      	  "schema": {
+      	  "$ref": "#/components/schemas/Error"
+      	  }
+      	  }
+      	  }
+      	  }
+        }
+        }
+      },
+      "/api/scraper/queue/unrecorded": {
+        "get": {
+          "summary": "List queue items missing job details",
+          "operationId": "getUnrecordedScrapeJobs",
+          "security": [],
+          "parameters": [
+        	{
+        	  "name": "limit",
+        	  "in": "query",
+        	  "required": false,
+        	  "schema": {
+        	  "type": "integer",
+        	  "default": 25
+        	  },
+        	  "description": "Maximum number of queue items to return"
+      	  }
+        ],
+        "responses": {
+      	  "200": {
+      	  "description": "Unrecorded queue items",
+      	  "content": {
+      	  "application/json": {
+      	  "schema": {
+      	  "type": "object",
+      	  "properties": {
+      	  "jobs": {
+      	  "type": "array",
+      	  "items": {
+      	  "$ref": "#/components/schemas/ScrapeQueueItem"
+      	  }
+      	  },
+      	  "total": {
+      	  "type": "integer"
+      	  }
+      	  }
+      	  }
+      	  }
+      	  }
+      	  },
+      	  "500": {
+      	  "description": "Server error",
+      	  "content": {
+      	  "application/json": {
+      	  "schema": {
+      	  "$ref": "#/components/schemas/Error"
+      	  }
+      	  }
+      	  }
+      	  }
+        }
+        }
+      },
+      "/api/scraper/job-details": {
+        "post": {
+          "summary": "Record scraped job details",
+          "operationId": "createScrapedJobDetail",
+          "security": [],
+          "requestBody": {
+        	"required": true,
+        	"content": {
+        	"application/json": {
+        	"schema": {
+        	"$ref": "#/components/schemas/ScrapedJobDetailInput"
+        	}
+        	}
+        	}
+        },
+        "responses": {
+      	  "201": {
+      	  "description": "Scraped job detail stored",
+      	  "content": {
+      	  "application/json": {
+      	  "schema": {
+      	  "type": "object",
+      	  "properties": {
+      	  "job": {
+      	  "$ref": "#/components/schemas/ScrapedJobDetail"
+      	  }
+      	  }
+      	  }
+      	  }
+      	  }
+      	  },
+      	  "400": {
+      	  "description": "Invalid input",
+      	  "content": {
+      	  "application/json": {
+      	  "schema": {
+      	  "$ref": "#/components/schemas/Error"
+      	  }
+      	  }
+      	  }
+      	  },
+      	  "500": {
+      	  "description": "Server error",
+      	  "content": {
+      	  "application/json": {
+      	  "schema": {
+      	  "$ref": "#/components/schemas/Error"
+      	  }
+      	  }
+      	  }
+      	  }
+        }
+        }
+      },
+      "/api/scraper/monitored-jobs": {
+        "get": {
+          "summary": "List jobs with monitoring enabled",
+          "operationId": "getMonitoredJobs",
+          "security": [],
+          "parameters": [
+        	{
+        	  "name": "limit",
+        	  "in": "query",
+        	  "required": false,
+        	  "schema": {
+        	  "type": "integer",
+        	  "default": 100
+        	  },
+        	  "description": "Maximum number of monitored jobs to return"
+      	  }
+        ],
+        "responses": {
+      	  "200": {
+      	  "description": "Monitored jobs",
+      	  "content": {
+      	  "application/json": {
+      	  "schema": {
+      	  "type": "object",
+      	  "properties": {
+      	  "jobs": {
+      	  "type": "array",
+      	  "items": {
+      	  "$ref": "#/components/schemas/MonitoredJob"
+      	  }
+      	  },
+      	  "total": {
+      	  "type": "integer"
+      	  }
+      	  }
+      	  }
+      	  }
+      	  }
+      	  },
+      	  "500": {
+      	  "description": "Server error",
+      	  "content": {
+      	  "application/json": {
+      	  "schema": {
+      	  "$ref": "#/components/schemas/Error"
+      	  }
+      	  }
+      	  }
+      	  }
+        }
+        }
+      },
+      "/api/logs": {
+        "get": {
+          "summary": "Search system logs",
+          "operationId": "getSystemLogs",
+          "security": [],
+          "parameters": [
+        	{
+        	  "name": "search",
+        	  "in": "query",
+        	  "required": false,
+        	  "schema": {
+        	  "type": "string"
+        	  },
+        	  "description": "Full-text search string applied to message and payload."
+      	  },
+      	  {
+        	  "name": "source",
+        	  "in": "query",
+        	  "required": false,
+        	  "schema": {
+        	  "type": "string"
+        	  },
+        	  "description": "Comma-separated list of sources to include."
+      	  },
+      	  {
+        	  "name": "log_level",
+        	  "in": "query",
+        	  "required": false,
+        	  "schema": {
+        	  "type": "string"
+        	  },
+        	  "description": "Comma-separated log levels to include (e.g. INFO,ERROR)."
+      	  },
+      	  {
+        	  "name": "request_id",
+        	  "in": "query",
+        	  "required": false,
+        	  "schema": {
+        	  "type": "string"
+        	  },
+        	  "description": "Filter logs by request or trace identifier."
+      	  },
+      	  {
+        	  "name": "has_payload",
+        	  "in": "query",
+        	  "required": false,
+        	  "schema": {
+        	  "type": "boolean"
+        	  },
+        	  "description": "If true, only logs with payloads are returned. If false, only logs without payloads are returned."
+      	  },
+      	  {
+        	  "name": "start",
+        	  "in": "query",
+        	  "required": false,
+        	  "schema": {
+        	  "type": "string",
+        	  "format": "date-time"
+        	  },
+        	  "description": "Filter logs captured after this timestamp."
+      	  },
+      	  {
+        	  "name": "end",
+        	  "in": "query",
+        	  "required": false,
+        	  "schema": {
+        	  "type": "string",
+        	  "format": "date-time"
+        	  },
+        	  "description": "Filter logs captured before this timestamp."
+      	  },
+      	  {
+        	  "name": "order_by",
+        	  "in": "query",
+        	  "required": false,
+        	  "schema": {
+        	  "type": "string",
+        	  "enum": [
+        	  "timestamp",
+        	  "log_level",
+        	  "source",
+        	  "created_at"
+        	  ],
+        	  "default": "timestamp"
+        	  },
+        	  "description": "Column used for ordering the results."
+      	  },
+      	  {
+        	  "name": "order_direction",
+        	  "in": "query",
+        	  "required": false,
+        	  "schema": {
+        	  "type": "string",
+        	  "enum": [
+        	  "asc",
+        	  "desc"
+        	  ],
+        	  "default": "desc"
+        	  },
+        	  "description": "Sort direction for the ordered column."
+      	  },
+      	  {
+        	  "name": "limit",
+        	  "in": "query",
+        	  "required": false,
+        	  "schema": {
+        	  "type": "integer",
+        	  "default": 100,
+        	  "minimum": 1,
+        	  "maximum": 500
+        	  },
+        	  "description": "Maximum number of log entries to return."
+      	  },
+      	  {
+        	  "name": "offset",
+        	  "in": "query",
+        	  "required": false,
+        	  "schema": {
+        	  "type": "integer",
+        	  "default": 0,
+        	  "minimum": 0
+        	  },
+        	  "description": "Offset used for pagination."
+      	  }
+        ],
+        "responses": {
+      	  "200": {
+      	  "description": "Filtered system logs",
+      	  "content": {
+      	  "application/json": {
+      	  "schema": {
+      	  "type": "object",
+      	  "properties": {
+      	  "logs": {
+      	  "type": "array",
+      	  "items": {
+      	  "$ref": "#/components/schemas/SystemLogEntry"
+      	  }
+      	  },
+      	  "total": {
+      	  "type": "integer"
+      	  },
+      	  "limit": {
+      	  "type": "integer"
+      	  },
+      	  "offset": {
+      	  "type": "integer"
+      	  },
+      	  "order_by": {
+      	  "type": "string"
+      	  },
+      	  "order_direction": {
+      	  "type": "string"
+      	  },
+      	  "filters": {
+      	  "type": "object",
+      	  "properties": {
+      	  "sources": {
+      	  "type": "array",
+      	  "items": {
+      	  "type": "string"
+      	  }
+      	  },
+      	  "levels": {
+      	  "type": "array",
+      	  "items": {
+      	  "type": "string"
+      	  }
+      	  },
+      	  "request_ids": {
+      	  "type": "array",
+      	  "items": {
+      	  "type": "string"
+      	  }
+      	  },
+      	  "has_payload": {
+      	  "type": [
+      	  "boolean",
+      	  "null"
+      	  ]
+      	  },
+      	  "start": {
+      	  "type": [
+      	  "string",
+      	  "null"
+      	  ],
+      	  "format": "date-time"
+      	  },
+      	  "end": {
+      	  "type": [
+      	  "string",
+      	  "null"
+      	  ],
+      	  "format": "date-time"
+      	  },
+      	  "search": {
+      	  "type": [
+      	  "string",
+      	  "null"
+      	  ]
+      	  }
+      	  }
+      	  }
+      	  }
+      	  }
+      	  }
+      	  }
+      	  },
+      	  "500": {
+      	  "description": "Server error",
+      	  "content": {
+      	  "application/json": {
+      	  "schema": {
+      	  "$ref": "#/components/schemas/Error"
+      	  }
+      	  }
+      	  }
+      	  }
+        }
+        },
+    	"post": {
+    	  "summary": "Record system log entries",
+    	  "operationId": "createSystemLogs",
+    	  "security": [],
+    	  "requestBody": {
+    	  "required": true,
+    	  "content": {
+    	  "application/json": {
+    	  "schema": {
+    	  "oneOf": [
+    	  {
+    	  "$ref": "#/components/schemas/SystemLogRequest"
+    	  },
+    	  {
+    	  "type": "array",
+    	  "items": {
+    	  "$ref": "#/components/schemas/SystemLogRequest"
+    	  }
+    	  }
+    	  ]
+    	  }
+    	  }
+    	  }
+    	  },
+    	  "responses": {
+    	  "201": {
+    	  "description": "Logs stored successfully",
+    	  "content": {
+    	  "application/json": {
+    	  "schema": {
+    	  "type": "object",
+    	  "properties": {
+    	  "logs": {
+    	  "type": "array",
+    	  "items": {
+    	  "$ref": "#/components/schemas/SystemLogEntry"
+    	  }
+    	  },
+    	  "inserted": {
+    	  "type": "integer"
+    	  }
+    	  }
+    	  }
+    	  }
+    	  }
+    	  },
+    	  "400": {
+    	  "description": "Invalid log payload",
+    	  "content": {
+    	  "application/json": {
+    	  "schema": {
+    	  "$ref": "#/components/schemas/Error"
+    	  }
+    	  }
+    	  }
+    	  },
+    	  "500": {
+    	  "description": "Server error",
+    	  "content": {
+    	  "application/json": {
+    	  "schema": {
+    	  "$ref": "#/components/schemas/Error"
+    	  }
+    	  }
+    	  }
+    	  }
+    	  }
+      }
+      },
+      "/api/logs/meta": {
+        "get": {
+          "summary": "Retrieve system log metadata",
+          "operationId": "getSystemLogMetadata",
+          "security": [],
+          "responses": {
+        	"200": {
+        	"description": "Metadata for log filtering",
+        	"content": {
+        	"application/json": {
+        	"schema": {
+        	"type": "object",
+        	"properties": {
+        	"sources": {
+        	"type": "array",
+        	"items": {
+        	"type": "string"
+        	}
+        	},
+        	"levels": {
+        	"type": "array",
+        	"items": {
+        	"type": "string"
+        	}
+        	},
+        	"range": {
+        	"type": "object",
+        	"properties": {
+        	"oldest": {
+        	"type": [
+        	"string",
+        	"null"
+        	],
+        	"format": "date-time"
+        	},
+        	"newest": {
+        	"type": [
+        	"string",
+        	"null"
+        	],
+        	"format": "date-time"
+        	}
+        	}
+        	}
+        	}
+        	}
+        	}
+        	}
+        	},
+        	"500": {
+        	"description": "Server error",
+        	"content": {
+        	"application/json": {
+        	"schema": {
+        	"$ref": "#/components/schemas/Error"
+        	}
+        	}
+        	}
+        	}
+        }
+        }
+      },
+      "/api/runs/discovery": {
+        "post": {
+          "summary": "Start job discovery run",
+          "operationId": "startDiscoveryRun",
+          "requestBody": {
+        	"required": false,
+        	"content": {
+        	"application/json": {
+        	"schema": {
+        	"type": "object",
+        	"properties": {
+        	"config_id": {
+        	"type": "string"
+        	}
+        	}
+        	}
+        	}
+        	}
+        },
+        "responses": {
+      	  "200": {
+      	  "description": "Discovery run started",
+      	  "content": {
+      	  "application/json": {
+      	  "schema": {
+      	  "type": "object",
+      	  "properties": {
+      	  "run_id": {
+      	  "type": "string"
+      	  },
+      	  "status": {
+      	  "type": "string"
+      	  }
+      	  }
+      	  }
+      	  }
+      	  }
+      	  }
+        }
+        }
+      },
+      "/api/runs/monitor": {
+        "post": {
+          "summary": "Start job monitoring run",
+          "operationId": "startMonitorRun",
+          "responses": {
+        	"200": {
+        	"description": "Monitor run started",
+        	"content": {
+        	"application/json": {
+        	"schema": {
+        	"type": "object",
+        	"properties": {
+        	"run_id": {
+        	"type": "string"
+        	},
+        	"status": {
+        	"type": "string"
+        	}
+        	}
+        	}
+        	}
+        	}
+        	}
+        }
+        }
+      },
+      "/api/agent/query": {
+        "get": {
+          "summary": "Semantic job search using AI",
+          "operationId": "semanticJobSearch",
+          "parameters": [
+        	{
+        	  "name": "q",
+        	  "in": "query",
+        	  "required": true,
+        	  "description": "Search query for semantic job matching",
+        	  "schema": {
+        	  "type": "string"
+        	  }
+      	  }
+        ],
+        "responses": {
+      	  "200": {
+      	  "description": "Matching jobs with relevance scores",
+      	  "content": {
+      	  "application/json": {
+      	  "schema": {
+      	  "type": "array",
+      	  "items": {
+      	  "allOf": [
+      	  {
+      	  "$ref": "#/components/schemas/Job"
+      	  },
+      	  {
+      	  "type": "object",
+      	  "properties": {
+      	  "relevance_score": {
+      	  "type": "number"
+      	  }
+      	  }
+      	  }
+      	  ]
+      	  }
+      	  }
+      	  }
+      	  }
+      	  }
+        }
+        }
+      },
+      "/api/cover-letter": {
+        "post": {
+          "summary": "Generate AI-powered cover letter",
+          "operationId": "generateCoverLetter",
+          "requestBody": {
+        	"required": true,
+        	"content": {
+        	"application/json": {
+        	"schema": {
+        	"$ref": "#/components/schemas/CoverLetterRequest"
+        	}
+        	}
+        	}
+        },
+        "responses": {
+      	  "200": {
+      	  "description": "Generated cover letter",
+      	  "content": {
+      	  "application/json": {
+      	  "schema": {
+      	  "type": "object",
+      	  "properties": {
+      	  "cover_letter": {
+      	  "type": "string"
+      	  },
+      	  "html": {
+      	  "type": "string"
+      	  }
+      	  }
+      	  }
+      	  }
+      	  }
+      	  }
+        }
+        }
+      },
+      "/api/resume": {
+        "post": {
+          "summary": "Generate AI-optimized resume content",
+          "operationId": "generateResume",
+          "requestBody": {
+        	"required": true,
+        	"content": {
+        	"application/json": {
+        	"schema": {
+        	"$ref": "#/components/schemas/ResumeRequest"
+        	}
+        	}
+        	}
+        },
+        "responses": {
+      	  "200": {
+      	  "description": "Generated resume content",
+      	  "content": {
+      	  "application/json": {
+      	  "schema": {
+      	  "type": "object",
+      	  "properties": {
+      	  "summary": {
+      	  "type": "string"
+      	  },
+      	  "experience_bullets": {
+      	  "type": "array",
+      	  "items": {
+      	  "type": "string"
+      	  }
+      	  },
+      	  "skills": {
+      	  "type": "array",
+      	  "items": {
+      	  "type": "string"
+      	  }
+      	  }
+      	  }
+      	  }
+      	  }
+      	  }
+      	  }
+        }
+        }
+      },
+      "/api/email/insights/send": {
+        "post": {
+          "summary": "Send job insights email manually",
+          "operationId": "sendEmailInsights",
+          "responses": {
+        	"200": {
+        	"description": "Email sent successfully",
+        	"content": {
+        	"application/json": {
+        	"schema": {
+        	"type": "object",
+        	"properties": {
+        	"success": {
+        	"type": "boolean"
+        	},
+        	"message": {
+        	"type": "string"
+        	}
+        	}
+        	}
+        	}
+        	}
+        	}
+        }
+        }
+      },
+      "/api/email/logs": {
+        "get": {
+          "summary": "Get email processing logs",
+          "operationId": "getEmailLogs",
+          "parameters": [
+        	{
+        	  "name": "limit",
+        	  "in": "query",
+        	  "schema": {
+        	  "type": "integer",
+        	  "default": 50
+        	  }
+      	  }
+        ],
+        "responses": {
+      	  "200": {
+      	  "description": "Email processing logs",
+      	  "content": {
+      	  "application/json": {
+      	  "schema": {
+      	  "type": "object",
+      	  "properties": {
+      	  "logs": {
+      	  "type": "array",
+      	  "items": {
+      	  "type": "object",
+      	  "properties": {
+      	  "id": {
+      	  "type": "string"
+      	  },
+      	  "from_email": {
+      	  "type": "string"
+      	  },
+      	  "subject": {
+      	  "type": "string"
+      	  },
+      	  "job_links_extracted": {
+      	  "type": "integer"
+      	  },
+      	  "jobs_processed": {
+      	  "type": "integer"
+      	  },
+      	  "status": {
+      	  "type": "string"
+      	  },
+      	  "received_at": {
+      	  "type": "string",
+      	  "format": "date-time"
+      	  }
+      	  }
+      	  }
+      	  },
+      	  "pagination": {
+      	  "type": "object",
+      	  "properties": {
+      	  "limit": {
+      	  "type": "integer"
+      	  },
+      	  "offset": {
+      	  "type": "integer"
+      	  },
+      	  "total": {
+      	  "type": "integer"
+      	  }
+      	  }
+      	  }
+      	  }
+      	  }
+      	  }
+      	  }
+      	  }
+        }
+        }
+      },
+      "/api/email/configs": {
+        "get": {
+          "summary": "Get email configuration",
+          "operationId": "getEmailConfigs",
+          "responses": {
+        	"200": {
+        	"description": "Email configurations",
+        	"content": {
+        	"application/json": {
+        	"schema": {
+        	"type": "object",
+        	"properties": {
+        	"configs": {
+        	"type": "array",
+        	"items": {
+        	"$ref": "#/components/schemas/EmailConfig"
+        	}
+        	}
+        	}
+        	}
+        	}
+        	}
+        	}
+        }
+        },
+    	"put": {
+    	  "summary": "Update email configuration",
+    	  "operationId": "updateEmailConfigs",
+    	  "requestBody": {
+    	  "required": true,
+    	  "content": {
+    	  "application/json": {
+    	  "schema": {
+    	  "$ref": "#/components/schemas/EmailConfig"
+    	  }
+    	  }
+    	  }
+    	  },
+    	  "responses": {
+    	  "200": {
+    	  "description": "Configuration updated",
+    	  "content": {
+    	  "application/json": {
+    	  "schema": {
+    	  "type": "object",
+    	  "properties": {
+    	  "success": {
+    	  "type": "boolean"
+    	  }
+    	  }
+    	  }
+    	  }
+    	  }
+    	  }
+    	  }
+      }
+      },
+      "/api/agents": {
+        "get": {
+          "summary": "List all agent configurations",
+          "operationId": "listAgents",
+          "parameters": [
+        	{
+        	  "name": "enabled",
+        	  "in": "query",
+        	  "schema": {
+        	  "type": "boolean"
+        	  }
+      	  }
+        ],
+        "responses": {
+      	  "200": {
+      	  "description": "List of agent configurations",
+      	  "content": {
+      	  "application/json": {
+      	  "schema": {
+      	  "type": "array",
+      	  "items": {
+      	  "$ref": "#/components/schemas/AgentConfig"
+      	  }
+      	  }
+      	  }
+      	  }
+      	  }
+        }
+        },
+    	"post": {
+    	  "summary": "Create new agent configuration",
+    	  "operationId": "createAgent",
+    	  "requestBody": {
+    	  "required": true,
+    	  "content": {
+    	  "application/json": {
+    	  "schema": {
+    	  "$ref": "#/components/schemas/AgentConfig"
+    	  }
+    	  }
+    	  }
+    	  },
+    	  "responses": {
+    	  "201": {
+    	  "description": "Agent created",
+    	  "content": {
+    	  "application/json": {
+    	  "schema": {
+    	  "$ref": "#/components/schemas/AgentConfig"
+    	  }
+    	  }
+    	  }
+    	  }
+    	  }
+      }
+      },
+      "/api/agents/{id}": {
+        "get": {
+          "summary": "Get agent configuration by ID",
+          "operationId": "getAgent",
+          "parameters": [
+        	{
+        	  "name": "id",
+        	  "in": "path",
+        	  "required": true,
+        	  "schema": {
+        	  "type": "string"
+        	  }
+      	  }
+        ],
+        "responses": {
+      	  "200": {
+      	  "description": "Agent configuration",
+      	  "content": {
+      	  "application/json": {
+      	  "schema": {
+      	  "$ref": "#/components/schemas/AgentConfig"
+      	  }
+      	  }
+      	  }
+      	  },
+      	  "404": {
+      	  "description": "Agent not found",
+      	  "content": {
+      	  "application/json": {
+      	  "schema": {
+      	  "$ref": "#/components/schemas/Error"
+      	  }
+      	  }
+      	  }
+      	  }
+        }
+        },
+    	"put": {
+    	  "summary": "Update agent configuration",
+    	  "operationId": "updateAgent",
+    	  "parameters": [
+    	  {
+    	  "name": "id",
+    	  "in": "path",
+    	  "required": true,
+    	  "schema": {
+    	  "type": "string"
+    	  }
+    	  }
+    	  ],
+    	  "requestBody": {
+    	  "required": true,
+    	  "content": {
+    	  "application/json": {
+    	  "schema": {
+    	  "$ref": "#/components/schemas/AgentConfig"
+    	  }
+    	  }
+    	  }
+    	  },
+    	  "responses": {
+    	  "200": {
+    	  "description": "Agent updated",
+    	  "content": {
+    	  "application/json": {
+    	  "schema": {
+    	  "$ref": "#/components/schemas/AgentConfig"
+    	  }
+    	  }
+    	  }
+    	  }
+    	  }
+      },
+    	"delete": {
+    	  "summary": "Delete agent configuration",
+    	  "operationId": "deleteAgent",
+    	  "parameters": [
+    	  {
+    	  "name": "id",
+    	  "in": "path",
+    	  "required": true,
+    	  "schema": {
+    	  "type": "string"
+    	  }
+    	  }
+    	  ],
+    	  "responses": {
+    	  "204": {
+    	  "description": "Agent deleted"
+    	  },
+    	  "404": {
+    	  "description": "Agent not found"
+    	  }
+    	  }
+      }
+      },
+      "/api/tasks": {
+        "get": {
+          "summary": "List all task configurations",
+          "operationId": "listTasks",
+          "parameters": [
+        	{
+        	  "name": "enabled",
+        	  "in": "query",
+        	  "schema": {
+        	  "type": "boolean"
+        	  }
+      	  },
+      	  {
+        	  "name": "agent_id",
+        	  "in": "query",
+        	  "schema": {
+        	  "type": "string"
+        	  }
+      	  }
+        ],
+        "responses": {
+      	  "200": {
+      	  "description": "List of task configurations",
+      	  "content": {
+      	  "application/json": {
+      	  "schema": {
+      	  "type": "array",
+      	  "items": {
+      	  "$ref": "#/components/schemas/TaskConfig"
+      	  }
+      	  }
+      	  }
+      	  }
+      	  }
+        }
+        },
+    	"post": {
+    	  "summary": "Create new task configuration",
+    	  "operationId": "createTask",
+    	  "requestBody": {
+    	  "required": true,
+    	  "content": {
+    	  "application/json": {
+    	  "schema": {
+    	  "$ref": "#/components/schemas/TaskConfig"
+    	  }
+    	  }
+    	  }
+    	  },
+    	  "responses": {
+    	  "201": {
+    	  "description": "Task created",
+    	  "content": {
+    	  "application/json": {
+    	  "schema": {
+    	  "$ref": "#/components/schemas/TaskConfig"
+    	  }
+    	  }
+    	  }
+    	  }
+    	  }
+      }
+      },
+      "/api/tasks/{id}": {
+        "get": {
+          "summary": "Get task configuration by ID",
+          "operationId": "getTask",
+          "parameters": [
+        	{
+        	  "name": "id",
+        	  "in": "path",
+        	  "required": true,
+        	  "schema": {
+        	  "type": "string"
+        	  }
+      	  }
+        ],
+        "responses": {
+      	  "200": {
+      	  "description": "Task configuration",
+      	  "content": {
+      	  "application/json": {
+      	  "schema": {
+      	  "$ref": "#/components/schemas/TaskConfig"
+      	  }
+      	  }
+      	  }
+      	  },
+      	  "404": {
+      	  "description": "Task not found"
+      	  }
+        }
+        },
+    	"put": {
+    	  "summary": "Update task configuration",
+    	  "operationId": "updateTask",
+    	  "parameters": [
+    	  {
+    	  "name": "id",
+    	  "in": "path",
+    	  "required": true,
+    	  "schema": {
+    	  "type": "string"
+    	  }
+    	  }
+    	  ],
+    	  "requestBody": {
+    	  "required": true,
+    	  "content": {
+    	  "application/json": {
+    	  "schema": {
+    	  "$ref": "#/components/schemas/TaskConfig"
+    	  }
+    	  }
+    	  }
+    	  },
+    	  "responses": {
+    	  "200": {
+    	  "description": "Task updated",
+    	  "content": {
+    	  "application/json": {
+    	  "schema": {
+    	  "$ref": "#/components/schemas/TaskConfig"
+    	  }
+    	  }
+    	  }
+    	  }
+    	  }
+      },
+    	"delete": {
+    	  "summary": "Delete task configuration",
+    	  "operationId": "deleteTask",
+    	  "parameters": [
+    	  {
+    	  "name": "id",
+    	  "in": "path",
+    	  "required": true,
+    	  "schema": {
+    	  "type": "string"
+    	  }
+    	  }
+    	  ],
+    	  "responses": {
+    	  "204": {
+    	  "description": "Task deleted"
+    	  }
+    	  }
+      }
+      },
+      "/api/workflows": {
+        "get": {
+          "summary": "List all workflow configurations",
+          "operationId": "listWorkflows",
+          "parameters": [
+        	{
+        	  "name": "enabled",
+        	  "in": "query",
+        	  "schema": {
+        	  "type": "boolean"
+        	  }
+      	  }
+        ],
+        "responses": {
+      	  "200": {
+      	  "description": "List of workflow configurations",
+      	  "content": {
+      	  "application/json": {
+      	  "schema": {
+      	  "type": "array",
+      	  "items": {
+      	  "$ref": "#/components/schemas/WorkflowConfig"
+      	  }
+      	  }
+      	  }
+      	  }
+      	  }
+        }
+        },
+    	"post": {
+    	  "summary": "Create new workflow configuration",
+    	  "operationId": "createWorkflow",
+    	  "requestBody": {
+    	  "required": true,
+    	  "content": {
+    	  "application/json": {
+    	  "schema": {
+    	  "$ref": "#/components/schemas/WorkflowConfig"
+    	  }
+    	  }
+    	  }
+    	  },
+    	  "responses": {
+    	  "201": {
+    	  "description": "Workflow created",
+    	  "content": {
+    	  "application/json": {
+    	  "schema": {
+    	  "$ref": "#/components/schemas/WorkflowConfig"
+    	  }
+    	  }
+    	  }
+    	  }
+    	  }
+      }
+      },
+      "/api/workflows/{id}": {
+        "get": {
+          "summary": "Get workflow configuration by ID",
+          "operationId": "getWorkflow",
+          "parameters": [
+        	{
+        	  "name": "id",
+        	  "in": "path",
+        	  "required": true,
+        	  "schema": {
+        	  "type": "string"
+        	  }
+      	  }
+        ],
+        "responses": {
+      	  "200": {
+      	  "description": "Workflow configuration",
+      	  "content": {
+      	  "application/json": {
+      	  "schema": {
+      	  "$ref": "#/components/schemas/WorkflowConfig"
+      	  }
+      	  }
+      	  }
+      	  }
+        }
+        },
+    	"put": {
+    	  "summary": "Update workflow configuration",
+    	  "operationId": "updateWorkflow",
+    	  "parameters": [
+    	  {
+    	  "name": "id",
+    	  "in": "path",
+    	  "required": true,
+    	  "schema": {
+    	  "type": "string"
+    	  }
+    	  }
+    	  ],
+    	  "requestBody": {
+    	  "required": true,
+    	  "content": {
+    	  "application/json": {
+    	  "schema": {
+    	  "$ref": "#/components/schemas/WorkflowConfig"
+    	  }
+    	  }
+    	  }
+    	  },
+    	  "responses": {
+    	  "200": {
+    	  "description": "Workflow updated",
+    	  "content": {
+    	  "application/json": {
+    	  "schema": {
+    	  "$ref": "#/components/schemas/WorkflowConfig"
+    	  }
+    	  }
+    	  }
+    	  }
+    	  }
+      },
+    	"delete": {
+    	  "summary": "Delete workflow configuration",
+    	  "operationId": "deleteWorkflow",
+    	  "parameters": [
+    	  {
+    	  "name": "id",
+    	  "in": "path",
+    	  "required": true,
+    	  "schema": {
+    	  "type": "string"
+    	  }
+    	  }
+    	  ],
+    	  "responses": {
+    	  "204": {
+    	  "description": "Workflow deleted"
+    	  }
+    	  }
+      }
+      },
+      "/api/workflows/{id}/execute": {
+        "post": {
+          "summary": "Execute a workflow",
+          "operationId": "executeWorkflow",
+          "parameters": [
+        	{
+        	  "name": "id",
+        	  "in": "path",
+        	  "required": true,
+        	  "schema": {
+        	  "type": "string"
+        	  }
+      	  }
+        ],
+        "requestBody": {
+      	  "required": false,
+      	  "content": {
+      	  "application/json": {
+      	  "schema": {
+      	  "type": "object",
+      	  "properties": {
+      	  "context": {
+      	  "type": "object",
+      	  "description": "Input context for workflow execution"
+      	  }
+      	  }
+      	  }
+      	  }
+      	  }
+        },
+        "responses": {
+      	  "200": {
+      	  "description": "Workflow execution started",
+      	  "content": {
+      	  "application/json": {
+      	  "schema": {
+      	  "type": "object",
+      	  "properties": {
+      	  "execution_id": {
+      	  "type": "string"
+      	  },
+      	  "status": {
+      	  "type": "string"
+      	  }
+      	  }
+      	  }
+      	  }
+      	  }
+      	  }
+        }
+        }
+      },
+      "/api/applicant/history": {
+        "post": {
+          "summary": "Submit job history for AI processing",
+          "operationId": "submitJobHistory",
+          "requestBody": {
+        	"required": true,
+        	"content": {
+        	"application/json": {
+        	"schema": {
+        	"type": "object",
+        	"required": [
+        	"user_id",
+        	"raw_content"
+        	],
+        	"properties": {
+        	"user_id": {
+        	"type": "string",
+        	"description": "Unique identifier for the applicant"
+        	},
+        	"raw_content": {
+        	"type": "string",
+        	"description": "Job history content in any format (plaintext, markdown, JSON, etc.)"
+        	},
+        	"content_type": {
+        	"type": "string",
+        	"enum": [
+        	"text/plain",
+        	"text/markdown",
+        	"application/json"
+        	],
+        	"default": "text/plain",
+        	"description": "Hint about the content format"
+        	}
+        	}
+        	}
+        	}
+        	}
+        },
+        "responses": {
+      	  "200": {
+      	  "description": "Job history processed successfully",
+      	  "content": {
+      	  "application/json": {
+      	  "schema": {
+      	  "type": "object",
+      	  "properties": {
+      	  "success": {
+      	  "type": "boolean"
+      	  },
+      	  "submission_id": {
+      	  "type": "string"
+      	  },
+      	  "applicant_id": {
+      	  "type": "string"
+      	  },
+      	  "entries_processed": {
+      	  "type": "integer"
+      	  },
+      	  "entries": {
+      	  "type": "array",
+      	  "items": {
+      	  "$ref": "#/components/schemas/JobHistoryEntry"
+      	  }
+      	  }
+      	  }
+      	  }
+      	  }
+      	  }
+      	  }
+        }
+        }
+      },
+      "/api/applicant/{user_id}/history": {
+        "get": {
+          "summary": "Get applicant's job history and profile",
+          "operationId": "getJobHistory",
+          "parameters": [
+        	{
+        	  "name": "user_id",
+        	  "in": "path",
+        	  "required": true,
+        	  "schema": {
+        	  "type": "string"
+        	  },
+        	  "description": "Unique identifier for the applicant"
+      	  }
+        ],
+        "responses": {
+      	  "200": {
+      	  "description": "Applicant profile and job history",
+      	  "content": {
+      	  "application/json": {
+      	  "schema": {
+      	  "type": "object",
+      	  "properties": {
+      	  "applicant": {
+      	  "$ref": "#/components/schemas/ApplicantProfile"
+      	  },
+      	  "job_history": {
+      	  "type": "array",
+      	  "items": {
+      	  "$ref": "#/components/schemas/JobHistoryEntry"
+      	  }
+      	  },
+      	  "submissions": {
+      	  "type": "array",
+      	  "items": {
+      	  "$ref": "#/components/schemas/JobHistorySubmission"
+      	  }
+      	  }
+      	  }
+      	  }
+      	  }
+      	  }
+      	  }
+        }
+        }
+      },
+      "/api/applicant/job-rating": {
+        "post": {
+          "summary": "Generate AI-powered job fit rating",
+          "operationId": "generateJobRating",
+          "requestBody": {
+        	"required": true,
+        	"content": {
+        	"application/json": {
+        	"schema": {
+        	"type": "object",
+        	"required": [
+        	"user_id",
+        	"job_id"
+        	],
+        	"properties": {
+        	"user_id": {
+        	"type": "string",
+        	"description": "Unique identifier for the applicant"
+        	},
+        	"job_id": {
+        	"type": "string",
+        	"description": "Job ID to rate fit against"
+        	}
+        	}
+        	}
+        	}
+        	}
+        },
+        "responses": {
+      	  "200": {
+      	  "description": "Job fit rating generated",
+      	  "content": {
+      	  "application/json": {
+      	  "schema": {
+      	  "$ref": "#/components/schemas/JobRating"
+      	  }
+      	  }
+      	  }
+      	  }
+        }
+        }
+      },
+      "/api/applicant/{user_id}/job-ratings": {
+        "get": {
+          "summary": "Get all job ratings for an applicant",
+          "operationId": "getJobRatings",
+          "parameters": [
+        	{
+        	  "name": "user_id",
+        	  "in": "path",
+        	  "required": true,
+        	  "schema": {
+        	  "type": "string"
+        	  },
+        	  "description": "Unique identifier for the applicant"
+      	  }
+        ],
+        "responses": {
+      	  "200": {
+      	  "description": "List of job ratings",
+      	  "content": {
+      	  "application/json": {
+      	  "schema": {
+      	  "type": "array",
+      	  "items": {
+      	  "$ref": "#/components/schemas/JobRating"
+      	  }
+      	  }
+      	  }
+      	  }
+      	  }
+        }
+        }
+      },
+      "/api/docs": {
+        "post": {
+          "summary": "Create resume or cover letter",
+          "operationId": "createDocument",
+          "requestBody": {
+        	"required": true,
+        	"content": {
+        	"application/json": {
+        	"schema": {
+        	"$ref": "#/components/schemas/DocCreateRequest"
+        	}
+        	}
+        	}
+        },
+        "responses": {
+      	  "201": {
+      	  "description": "Created",
+      	  "content": {
+      	  "application/json": {
+      	  "schema": {
+      	  "type": "object",
+      	  "properties": {
+      	  "document": {
+      	  "$ref": "#/components/schemas/ApplicantDocument"
+      	  },
+      	  "resume_sections": {
+      	  "$ref": "#/components/schemas/ResumeSections"
+      	  }
+      	  },
+      	  "required": [
+      	  "document"
+      	  ]
+      	  }
+      	  }
+      	  }
+      	  }
+        }
+        }
+      },
+      "/api/docs/{id}": {
+        "get": {
+          "summary": "Get document by ID",
+          "operationId": "getDocument",
+          "parameters": [
+        	{
+        	  "name": "id",
+        	  "in": "path",
+        	  "required": true,
+        	  "schema": {
+        	  "type": "integer"
+        	  }
+      	  }
+        ],
+        "responses": {
+      	  "200": {
+      	  "description": "OK",
+      	  "content": {
+      	  "application/json": {
+      	  "schema": {
+      	  "type": "object",
+      	  "properties": {
+      	  "document": {
+      	  "$ref": "#/components/schemas/ApplicantDocument"
+      	  },
+      	  "resume_sections": {
+      	  "$ref": "#/components/schemas/ResumeSections"
+      	  },
+      	  "status": {
+      	  "type": "object",
+      	  "properties": {
+      	  "reindexed": {
+      	  "type": "boolean"
+      	  }
+      	  }
+      	  }
+      	  },
+      	  "required": [
+      	  "document"
+      	  ]
+      	  }
+      	  }
+      	  }
+      	  },
+      	  "404": {
+      	  "$ref": "#/components/schemas/Error"
+      	  }
+        }
+        },
+    	"put": {
+    	  "summary": "Update document content",
+    	  "operationId": "updateDocument",
+    	  "parameters": [
+    	  {
+    	  "name": "id",
+    	  "in": "path",
+    	  "required": true,
+    	  "schema": {
+    	  "type": "integer"
+    	  }
+    	  }
+    	  ],
+    	  "requestBody": {
+    	  "required": true,
+    	  "content": {
+    	  "application/json": {
+    	  "schema": {
+    	  "$ref": "#/components/schemas/DocUpdateRequest"
+    	  }
+    	  }
+    	  }
+    	  },
+    	  "responses": {
+    	  "200": {
+    	  "description": "OK",
+    	  "content": {
+    	  "application/json": {
+    	  "schema": {
+    	  "type": "object",
+    	  "properties": {
+    	  "document": {
+    	  "$ref": "#/components/schemas/ApplicantDocument"
+    	  },
+    	  "resume_sections": {
+    	  "$ref": "#/components/schemas/ResumeSections"
+    	  },
+    	  "status": {
+    	  "type": "object",
+    	  "properties": {
+    	  "reindexed": {
+    	  "type": "boolean"
+    	  }
+    	  }
+    	  }
+    	  },
+    	  "required": [
+    	  "document"
+    	  ]
+    	  }
+    	  }
+    	  }
+    	  }
+    	  }
+      },
+    	"delete": {
+    	  "summary": "Delete document",
+    	  "operationId": "deleteDocument",
+    	  "parameters": [
+    	  {
+    	  "name": "id",
+    	  "in": "path",
+    	  "required": true,
+    	  "schema": {
+    	  "type": "integer"
+    	  }
+    	  }
+    	  ],
+    	  "responses": {
+    	  "204": {
+    	  "description": "Deleted"
+    	  }
+    	  }
+      }
+      },
+      "/api/docs/search": {
+        "post": {
+          "summary": "Semantic search over documents",
+          "operationId": "searchDocuments",
+          "requestBody": {
+        	"required": true,
+        	"content": {
+        	"application/json": {
+        	"schema": {
+        	"$ref": "#/components/schemas/VectorSearchRequest"
+        	}
+        	}
+        	}
+        },
+        "responses": {
+      	  "200": {
+      	  "description": "Results"
+      	  }
+        }
+        }
+      },
+      "/api/agents/ats/evaluate": {
+        "post": {
+          "summary": "ATS-style evaluation of a document vs job",
+          "operationId": "atsEvaluate",
+          "requestBody": {
+        	"required": true,
+        	"content": {
+        	"application/json": {
+        	"schema": {
+        	"type": "object",
+        	"required": [
+        	"document_id",
+        	"job_id"
+        	],
+        	"properties": {
+        	"document_id": {
+        	"type": "integer"
+        	},
+        	"job_id": {
+        	"type": "string"
+        	}
+        	}
+        	}
+        	}
+        	}
+        },
+        "responses": {
+      	  "200": {
+      	  "description": "Evaluation",
+      	  "content": {
+      	  "application/json": {
+      	  "schema": {
+      	  "$ref": "#/components/schemas/AtsEvaluation"
+      	  }
+      	  }
+      	  }
+      	  }
+        }
+        }
+      },
+      "/api/agents/docs/generate": {
+        "post": {
+          "summary": "Generate resume/cover letter for a job",
+          "operationId": "generateDocumentForJob",
+          "requestBody": {
+        	"required": true,
+        	"content": {
+        	"application/json": {
+        	"schema": {
+        	"$ref": "#/components/schemas/DocGenerationRequest"
+        	}
+        	}
+        	}
+        },
+        "responses": {
+      	  "201": {
+      	  "description": "Generated",
+      	  "content": {
+      	  "application/json": {
+      	  "schema": {
+      	  "type": "object",
+      	  "properties": {
+      	  "document": {
+      	  "$ref": "#/components/schemas/ApplicantDocument"
+      	  },
+      	  "resume_sections": {
+      	  "$ref": "#/components/schemas/ResumeSections"
+      	  }
+      	  },
+      	  "required": [
+      	  "document"
+      	  ]
+      	  }
+      	  }
+      	  }
+      	  }
+        }
+        }
+      },
+      "/api/docs/{id}/apply-patches": {
+        "post": {
+          "summary": "Apply ATS patches to document",
+          "operationId": "applyDocumentPatches",
+          "parameters": [
+        	{
+        	  "name": "id",
+        	  "in": "path",
+        	  "required": true,
+        	  "schema": {
+        	  "type": "integer"
+        	  }
+      	  }
+        ],
+        "requestBody": {
+      	  "required": true,
+      	  "content": {
+      	  "application/json": {
+      	  "schema": {
+      	  "$ref": "#/components/schemas/ApplyPatchesRequest"
+      	  }
+      	  }
+      	  }
+        },
+        "responses": {
+      	  "200": {
+      	  "description": "Patched",
+      	  "content": {
+      	  "application/json": {
+      	  "schema": {
+      	  "type": "object",
+      	  "properties": {
+      	  "document": {
+      	  "$ref": "#/components/schemas/ApplicantDocument"
+      	  },
+      	  "resume_sections": {
+      	  "$ref": "#/components/schemas/ResumeSections"
+      	  },
+      	  "status": {
+      	  "type": "object",
+      	  "properties": {
+      	  "reindexed": {
+      	  "type": "boolean"
+        	  }
+      	  }
+      	  },
+      	  "diff_summary": {
+      	  "type": "array",
+      	  "items": {
+      	  "type": "string"
+      	  }
+      	  }
+      	  },
+      	  "required": [
+      	  "document"
+      	  ]
+      	  }
+      	  }
+      	  }
+      	  }
+        }
+        }
       }
     }
-  },
-  "paths": {
-    "/": {
-      "get": {
-        "summary": "Landing page with platform documentation",
-        "operationId": "getLandingPage",
-        "security": [],
-        "responses": {
-          "200": {
-            "description": "HTML documentation page",
-            "content": {
-              "text/html": {
-                "schema": {
-                  "type": "string"
-                }
-              }
-            }
-          }
-        }
-      }
-    },
-    "/openapi.json": {
-      "get": {
-        "summary": "OpenAPI specification",
-        "operationId": "getOpenAPISpec",
-        "security": [],
-        "responses": {
-          "200": {
-            "description": "OpenAPI 3.1.0 specification",
-            "content": {
-              "application/json": {
-                "schema": {
-                  "type": "object"
-                }
-              }
-            }
-          }
-        }
-      }
-    },
-    "/api/health": {
-      "get": {
-        "summary": "Health check endpoint",
-        "operationId": "healthCheck",
-        "security": [],
-        "responses": {
-          "200": {
-            "description": "Service health status",
-            "content": {
-              "application/json": {
-                "schema": {
-                  "type": "object",
-                  "properties": {
-                    "status": {
-                      "type": "string"
-                    },
-                    "timestamp": {
-                      "type": "string",
-                      "format": "date-time"
-                    }
-                  }
-                }
-              }
-            }
-          }
-        }
-      }
-    },
-    "/api/jobs": {
-      "get": {
-        "summary": "List all jobs",
-        "operationId": "listJobs",
-        "parameters": [
-          {
-            "name": "limit",
-            "in": "query",
-            "schema": {
-              "type": "integer",
-              "default": 50
-            }
-          },
-          {
-            "name": "offset",
-            "in": "query",
-            "schema": {
-              "type": "integer",
-              "default": 0
-            }
-          },
-          {
-            "name": "status",
-            "in": "query",
-            "schema": {
-              "type": "string",
-              "enum": [
-                "open",
-                "closed"
-              ]
-            }
-          },
-          {
-            "name": "source",
-            "in": "query",
-            "schema": {
-              "type": "string",
-              "enum": [
-                "SCRAPED",
-                "EMAIL",
-                "MANUAL"
-              ]
-            }
-          }
-        ],
-        "responses": {
-          "200": {
-            "description": "List of jobs",
-            "content": {
-              "application/json": {
-                "schema": {
-                  "type": "array",
-                  "items": {
-                    "$ref": "#/components/schemas/Job"
-                  }
-                }
-              }
-            }
-          }
-        }
-      }
-    },
-    "/api/jobs/{id}": {
-      "get": {
-        "summary": "Get job by ID",
-        "operationId": "getJob",
-        "parameters": [
-          {
-            "name": "id",
-            "in": "path",
-            "required": true,
-            "schema": {
-              "type": "string"
-            }
-          }
-        ],
-        "responses": {
-          "200": {
-            "description": "Job details",
-            "content": {
-              "application/json": {
-                "schema": {
-                  "$ref": "#/components/schemas/Job"
-                }
-              }
-            }
-          },
-          "404": {
-            "description": "Job not found",
-            "content": {
-              "application/json": {
-                "schema": {
-                  "$ref": "#/components/schemas/Error"
-                }
-              }
-            }
-          }
-        }
-      }
-    },
-    "/api/jobs/{id}/tracking": {
-      "get": {
-        "summary": "Get job tracking history",
-        "operationId": "getJobTracking",
-        "parameters": [
-          {
-            "name": "id",
-            "in": "path",
-            "required": true,
-            "schema": {
-              "type": "string"
-            },
-            "description": "Job ID"
-          }
-        ],
-        "responses": {
-          "200": {
-            "description": "Job tracking timeline with snapshots and changes",
-            "content": {
-              "application/json": {
-                "schema": {
-                  "type": "object",
-                  "properties": {
-                    "job": {
-                      "$ref": "#/components/schemas/Job"
-                    },
-                    "timeline": {
-                      "type": "array",
-                      "items": {
-                        "$ref": "#/components/schemas/JobTrackingHistory"
-                      }
-                    },
-                    "snapshots": {
-                      "type": "array",
-                      "items": {
-                        "$ref": "#/components/schemas/Snapshot"
-                      }
-                    },
-                    "changes": {
-                      "type": "array",
-                      "items": {
-                        "$ref": "#/components/schemas/Change"
-                      }
-                    }
-                  }
-                }
-              }
-            }
-          },
-          "404": {
-            "description": "Job not found",
-            "content": {
-              "application/json": {
-                "schema": {
-                  "$ref": "#/components/schemas/Error"
-                }
-              }
-            }
-          }
-        }
-      }
-    },
-    "/api/jobs/{id}/snapshots/{snapshotId}/content": {
-      "get": {
-        "summary": "Get snapshot content from R2 storage",
-        "operationId": "getSnapshotContent",
-        "parameters": [
-          {
-            "name": "id",
-            "in": "path",
-            "required": true,
-            "schema": {
-              "type": "string"
-            },
-            "description": "Job ID"
-          },
-          {
-            "name": "snapshotId",
-            "in": "path",
-            "required": true,
-            "schema": {
-              "type": "string"
-            },
-            "description": "Snapshot ID"
-          },
-          {
-            "name": "type",
-            "in": "query",
-            "required": false,
-            "schema": {
-              "type": "string",
-              "enum": [
-                "html",
-                "pdf",
-                "markdown",
-                "json",
-                "screenshot"
-              ],
-              "default": "html"
-            },
-            "description": "Content type to retrieve"
-          }
-        ],
-        "responses": {
-          "200": {
-            "description": "Snapshot content",
-            "content": {
-              "text/html": {
-                "schema": {
-                  "type": "string"
-                }
-              },
-              "application/pdf": {
-                "schema": {
-                  "type": "string",
-                  "format": "binary"
-                }
-              },
-              "text/markdown": {
-                "schema": {
-                  "type": "string"
-                }
-              },
-              "application/json": {
-                "schema": {
-                  "type": "object"
-                }
-              },
-              "image/png": {
-                "schema": {
-                  "type": "string",
-                  "format": "binary"
-                }
-              }
-            }
-          },
-          "404": {
-            "description": "Snapshot or content not found",
-            "content": {
-              "application/json": {
-                "schema": {
-                  "$ref": "#/components/schemas/Error"
-                }
-              }
-            }
-          }
-        }
-      }
-    },
-    "/api/jobs/{id}/monitoring": {
-      "put": {
-        "summary": "Update job monitoring settings",
-        "operationId": "updateJobMonitoring",
-        "parameters": [
-          {
-            "name": "id",
-            "in": "path",
-            "required": true,
-            "schema": {
-              "type": "string"
-            },
-            "description": "Job ID"
-          }
-        ],
-        "requestBody": {
-          "required": true,
-          "content": {
-            "application/json": {
-              "schema": {
-                "type": "object",
-                "properties": {
-                  "daily_monitoring_enabled": {
-                    "type": "boolean"
-                  },
-                  "monitoring_frequency_hours": {
-                    "type": "integer",
-                    "minimum": 1
-                  }
-                }
-              }
-            }
-          }
-        },
-        "responses": {
-          "200": {
-            "description": "Updated job with monitoring settings",
-            "content": {
-              "application/json": {
-                "schema": {
-                  "$ref": "#/components/schemas/Job"
-                }
-              }
-            }
-          },
-          "404": {
-            "description": "Job not found",
-            "content": {
-              "application/json": {
-                "schema": {
-                  "$ref": "#/components/schemas/Error"
-                }
-              }
-            }
-          }
-        }
-      }
-    },
-    "/api/monitoring/daily-run": {
-      "post": {
-        "summary": "Manually trigger daily job monitoring",
-        "operationId": "triggerDailyMonitoring",
-        "responses": {
-          "200": {
-            "description": "Daily monitoring results",
-            "content": {
-              "application/json": {
-                "schema": {
-                  "$ref": "#/components/schemas/DailyMonitoringResult"
-                }
-              }
-            }
-          }
-        }
-      }
-    },
-    "/api/monitoring/status": {
-      "get": {
-        "summary": "Get monitoring status and statistics",
-        "operationId": "getMonitoringStatus",
-        "responses": {
-          "200": {
-            "description": "Monitoring status and recent activity",
-            "content": {
-              "application/json": {
-                "schema": {
-                  "type": "object",
-                  "properties": {
-                    "active_jobs_monitored": {
-                      "type": "integer"
-                    },
-                    "jobs_needing_check": {
-                      "type": "integer"
-                    },
-                    "last_updated": {
-                      "type": "string",
-                      "format": "date-time"
-                    },
-                    "recent_activity": {
-                      "type": "array",
-                      "items": {
-                        "type": "object",
-                        "properties": {
-                          "tracking_date": {
-                            "type": "string"
-                          },
-                          "jobs_checked": {
-                            "type": "integer"
-                          },
-                          "jobs_modified": {
-                            "type": "integer"
-                          },
-                          "jobs_closed": {
-                            "type": "integer"
-                          },
-                          "errors": {
-                            "type": "integer"
-                          }
-                        }
-                      }
-                    },
-                    "market_statistics": {
-                      "type": "array",
-                      "items": {
-                        "$ref": "#/components/schemas/JobMarketStats"
-                      }
-                    }
-                  }
-                }
-              }
-            }
-          }
-        }
-      }
-    },
-    "/api/jobs/monitoring-queue": {
-      "get": {
-        "summary": "Get list of jobs that need monitoring",
-        "operationId": "getMonitoringQueue",
-        "parameters": [
-          {
-            "name": "limit",
-            "in": "query",
-            "required": false,
-            "schema": {
-              "type": "integer",
-              "default": 50
-            },
-            "description": "Maximum number of jobs to return"
-          }
-        ],
-        "responses": {
-          "200": {
-            "description": "Jobs needing monitoring",
-            "content": {
-              "application/json": {
-                "schema": {
-                  "type": "object",
-                  "properties": {
-                    "total_jobs": {
-                      "type": "integer"
-                    },
-                    "returned_jobs": {
-                      "type": "integer"
-                    },
-                    "jobs": {
-                      "type": "array",
-                      "items": {
-                        "$ref": "#/components/schemas/Job"
-                      }
-                    }
-                  }
-                }
-              }
-            }
-          }
-        }
-      }
-    },
-    "/api/scraper/queue": {
-      "post": {
-        "summary": "Add URLs to the scrape queue",
-        "operationId": "createScrapeQueueItem",
-        "security": [],
-        "requestBody": {
-          "required": true,
-          "content": {
-            "application/json": {
-              "schema": {
-                "type": "object",
-                "required": [
-                  "urls"
-                ],
-                "properties": {
-                  "urls": {
-                    "description": "Single URL string or array of URLs to scrape",
-                    "oneOf": [
-                      {
-                        "type": "array",
-                        "items": {
-                          "type": "string",
-                          "format": "uri"
-                        }
-                      },
-                      {
-                        "type": "string",
-                        "format": "uri"
-                      }
-                    ]
-                  },
-                  "priority": {
-                    "type": "integer",
-                    "default": 0
-                  },
-                  "available_at": {
-                    "type": "string",
-                    "format": "date-time"
-                  },
-                  "payload": {
-                    "type": "object"
-                  },
-                  "metadata": {
-                    "type": "object"
-                  }
-                }
-              }
-            }
-          }
-        },
-        "responses": {
-          "201": {
-            "description": "Queue item created",
-            "content": {
-              "application/json": {
-                "schema": {
-                  "type": "object",
-                  "properties": {
-                    "queue": {
-                      "$ref": "#/components/schemas/ScrapeQueueItem"
-                    }
-                  }
-                }
-              }
-            }
-          },
-          "400": {
-            "description": "Invalid input",
-            "content": {
-              "application/json": {
-                "schema": {
-                  "$ref": "#/components/schemas/Error"
-                }
-              }
-            }
-          },
-          "500": {
-            "description": "Server error",
-            "content": {
-              "application/json": {
-                "schema": {
-                  "$ref": "#/components/schemas/Error"
-                }
-              }
-            }
-          }
-        }
-      }
-    },
-    "/api/scraper/queue/pending": {
-      "get": {
-        "summary": "Claim pending scrape jobs",
-        "operationId": "getPendingScrapeJobs",
-        "security": [],
-        "parameters": [
-          {
-            "name": "limit",
-            "in": "query",
-            "required": false,
-            "schema": {
-              "type": "integer",
-              "default": 10
-            },
-            "description": "Maximum number of jobs to claim"
-          }
-        ],
-        "responses": {
-          "200": {
-            "description": "Pending queue items",
-            "content": {
-              "application/json": {
-                "schema": {
-                  "type": "object",
-                  "properties": {
-                    "jobs": {
-                      "type": "array",
-                      "items": {
-                        "$ref": "#/components/schemas/ScrapeQueueItem"
-                      }
-                    }
-                  }
-                }
-              }
-            }
-          },
-          "500": {
-            "description": "Server error",
-            "content": {
-              "application/json": {
-                "schema": {
-                  "$ref": "#/components/schemas/Error"
-                }
-              }
-            }
-          }
-        }
-      }
-    },
-    "/api/scraper/queue/unrecorded": {
-      "get": {
-        "summary": "List queue items missing job details",
-        "operationId": "getUnrecordedScrapeJobs",
-        "security": [],
-        "parameters": [
-          {
-            "name": "limit",
-            "in": "query",
-            "required": false,
-            "schema": {
-              "type": "integer",
-              "default": 25
-            },
-            "description": "Maximum number of queue items to return"
-          }
-        ],
-        "responses": {
-          "200": {
-            "description": "Unrecorded queue items",
-            "content": {
-              "application/json": {
-                "schema": {
-                  "type": "object",
-                  "properties": {
-                    "jobs": {
-                      "type": "array",
-                      "items": {
-                        "$ref": "#/components/schemas/ScrapeQueueItem"
-                      }
-                    },
-                    "total": {
-                      "type": "integer"
-                    }
-                  }
-                }
-              }
-            }
-          },
-          "500": {
-            "description": "Server error",
-            "content": {
-              "application/json": {
-                "schema": {
-                  "$ref": "#/components/schemas/Error"
-                }
-              }
-            }
-          }
-        }
-      }
-    },
-    "/api/scraper/job-details": {
-      "post": {
-        "summary": "Record scraped job details",
-        "operationId": "createScrapedJobDetail",
-        "security": [],
-        "requestBody": {
-          "required": true,
-          "content": {
-            "application/json": {
-              "schema": {
-                "$ref": "#/components/schemas/ScrapedJobDetailInput"
-              }
-            }
-          }
-        },
-        "responses": {
-          "201": {
-            "description": "Scraped job detail stored",
-            "content": {
-              "application/json": {
-                "schema": {
-                  "type": "object",
-                  "properties": {
-                    "job": {
-                      "$ref": "#/components/schemas/ScrapedJobDetail"
-                    }
-                  }
-                }
-              }
-            }
-          },
-          "400": {
-            "description": "Invalid input",
-            "content": {
-              "application/json": {
-                "schema": {
-                  "$ref": "#/components/schemas/Error"
-                }
-              }
-            }
-          },
-          "500": {
-            "description": "Server error",
-            "content": {
-              "application/json": {
-                "schema": {
-                  "$ref": "#/components/schemas/Error"
-                }
-              }
-            }
-          }
-        }
-      }
-    },
-    "/api/scraper/monitored-jobs": {
-      "get": {
-        "summary": "List jobs with monitoring enabled",
-        "operationId": "getMonitoredJobs",
-        "security": [],
-        "parameters": [
-          {
-            "name": "limit",
-            "in": "query",
-            "required": false,
-            "schema": {
-              "type": "integer",
-              "default": 100
-            },
-            "description": "Maximum number of monitored jobs to return"
-          }
-        ],
-        "responses": {
-          "200": {
-            "description": "Monitored jobs",
-            "content": {
-              "application/json": {
-                "schema": {
-                  "type": "object",
-                  "properties": {
-                    "jobs": {
-                      "type": "array",
-                      "items": {
-                        "$ref": "#/components/schemas/MonitoredJob"
-                      }
-                    },
-                    "total": {
-                      "type": "integer"
-                    }
-                  }
-                }
-              }
-            }
-          },
-          "500": {
-            "description": "Server error",
-            "content": {
-              "application/json": {
-                "schema": {
-                  "$ref": "#/components/schemas/Error"
-                }
-              }
-            }
-          }
-        }
-      }
-    },
-    "/api/logs": {
-      "get": {
-        "summary": "Search system logs",
-        "operationId": "getSystemLogs",
-        "security": [],
-        "parameters": [
-          {
-            "name": "search",
-            "in": "query",
-            "required": false,
-            "schema": {
-              "type": "string"
-            },
-            "description": "Full-text search string applied to message and payload."
-          },
-          {
-            "name": "source",
-            "in": "query",
-            "required": false,
-            "schema": {
-              "type": "string"
-            },
-            "description": "Comma-separated list of sources to include."
-          },
-          {
-            "name": "log_level",
-            "in": "query",
-            "required": false,
-            "schema": {
-              "type": "string"
-            },
-            "description": "Comma-separated log levels to include (e.g. INFO,ERROR)."
-          },
-          {
-            "name": "request_id",
-            "in": "query",
-            "required": false,
-            "schema": {
-              "type": "string"
-            },
-            "description": "Filter logs by request or trace identifier."
-          },
-          {
-            "name": "has_payload",
-            "in": "query",
-            "required": false,
-            "schema": {
-              "type": "boolean"
-            },
-            "description": "If true, only logs with payloads are returned. If false, only logs without payloads are returned."
-          },
-          {
-            "name": "start",
-            "in": "query",
-            "required": false,
-            "schema": {
-              "type": "string",
-              "format": "date-time"
-            },
-            "description": "Filter logs captured after this timestamp."
-          },
-          {
-            "name": "end",
-            "in": "query",
-            "required": false,
-            "schema": {
-              "type": "string",
-              "format": "date-time"
-            },
-            "description": "Filter logs captured before this timestamp."
-          },
-          {
-            "name": "order_by",
-            "in": "query",
-            "required": false,
-            "schema": {
-              "type": "string",
-              "enum": [
-                "timestamp",
-                "log_level",
-                "source",
-                "created_at"
-              ],
-              "default": "timestamp"
-            },
-            "description": "Column used for ordering the results."
-          },
-          {
-            "name": "order_direction",
-            "in": "query",
-            "required": false,
-            "schema": {
-              "type": "string",
-              "enum": [
-                "asc",
-                "desc"
-              ],
-              "default": "desc"
-            },
-            "description": "Sort direction for the ordered column."
-          },
-          {
-            "name": "limit",
-            "in": "query",
-            "required": false,
-            "schema": {
-              "type": "integer",
-              "default": 100,
-              "minimum": 1,
-              "maximum": 500
-            },
-            "description": "Maximum number of log entries to return."
-          },
-          {
-            "name": "offset",
-            "in": "query",
-            "required": false,
-            "schema": {
-              "type": "integer",
-              "default": 0,
-              "minimum": 0
-            },
-            "description": "Offset used for pagination."
-          }
-        ],
-        "responses": {
-          "200": {
-            "description": "Filtered system logs",
-            "content": {
-              "application/json": {
-                "schema": {
-                  "type": "object",
-                  "properties": {
-                    "logs": {
-                      "type": "array",
-                      "items": {
-                        "$ref": "#/components/schemas/SystemLogEntry"
-                      }
-                    },
-                    "total": {
-                      "type": "integer"
-                    },
-                    "limit": {
-                      "type": "integer"
-                    },
-                    "offset": {
-                      "type": "integer"
-                    },
-                    "order_by": {
-                      "type": "string"
-                    },
-                    "order_direction": {
-                      "type": "string"
-                    },
-                    "filters": {
-                      "type": "object",
-                      "properties": {
-                        "sources": {
-                          "type": "array",
-                          "items": {
-                            "type": "string"
-                          }
-                        },
-                        "levels": {
-                          "type": "array",
-                          "items": {
-                            "type": "string"
-                          }
-                        },
-                        "request_ids": {
-                          "type": "array",
-                          "items": {
-                            "type": "string"
-                          }
-                        },
-                        "has_payload": {
-                          "type": [
-                            "boolean",
-                            "null"
-                          ]
-                        },
-                        "start": {
-                          "type": [
-                            "string",
-                            "null"
-                          ],
-                          "format": "date-time"
-                        },
-                        "end": {
-                          "type": [
-                            "string",
-                            "null"
-                          ],
-                          "format": "date-time"
-                        },
-                        "search": {
-                          "type": [
-                            "string",
-                            "null"
-                          ]
-                        }
-                      }
-                    }
-                  }
-                }
-              }
-            }
-          },
-          "500": {
-            "description": "Server error",
-            "content": {
-              "application/json": {
-                "schema": {
-                  "$ref": "#/components/schemas/Error"
-                }
-              }
-            }
-          }
-        }
-      },
-      "post": {
-        "summary": "Record system log entries",
-        "operationId": "createSystemLogs",
-        "security": [],
-        "requestBody": {
-          "required": true,
-          "content": {
-            "application/json": {
-              "schema": {
-                "oneOf": [
-                  {
-                    "$ref": "#/components/schemas/SystemLogRequest"
-                  },
-                  {
-                    "type": "array",
-                    "items": {
-                      "$ref": "#/components/schemas/SystemLogRequest"
-                    }
-                  }
-                ]
-              }
-            }
-          }
-        },
-        "responses": {
-          "201": {
-            "description": "Logs stored successfully",
-            "content": {
-              "application/json": {
-                "schema": {
-                  "type": "object",
-                  "properties": {
-                    "logs": {
-                      "type": "array",
-                      "items": {
-                        "$ref": "#/components/schemas/SystemLogEntry"
-                      }
-                    },
-                    "inserted": {
-                      "type": "integer"
-                    }
-                  }
-                }
-              }
-            }
-          },
-          "400": {
-            "description": "Invalid log payload",
-            "content": {
-              "application/json": {
-                "schema": {
-                  "$ref": "#/components/schemas/Error"
-                }
-              }
-            }
-          },
-          "500": {
-            "description": "Server error",
-            "content": {
-              "application/json": {
-                "schema": {
-                  "$ref": "#/components/schemas/Error"
-                }
-              }
-            }
-          }
-        }
-      }
-    },
-    "/api/logs/meta": {
-      "get": {
-        "summary": "Retrieve system log metadata",
-        "operationId": "getSystemLogMetadata",
-        "security": [],
-        "responses": {
-          "200": {
-            "description": "Metadata for log filtering",
-            "content": {
-              "application/json": {
-                "schema": {
-                  "type": "object",
-                  "properties": {
-                    "sources": {
-                      "type": "array",
-                      "items": {
-                        "type": "string"
-                      }
-                    },
-                    "levels": {
-                      "type": "array",
-                      "items": {
-                        "type": "string"
-                      }
-                    },
-                    "range": {
-                      "type": "object",
-                      "properties": {
-                        "oldest": {
-                          "type": [
-                            "string",
-                            "null"
-                          ],
-                          "format": "date-time"
-                        },
-                        "newest": {
-                          "type": [
-                            "string",
-                            "null"
-                          ],
-                          "format": "date-time"
-                        }
-                      }
-                    }
-                  }
-                }
-              }
-            }
-          },
-          "500": {
-            "description": "Server error",
-            "content": {
-              "application/json": {
-                "schema": {
-                  "$ref": "#/components/schemas/Error"
-                }
-              }
-            }
-          }
-        }
-      }
-    },
-    "/api/runs/discovery": {
-      "post": {
-        "summary": "Start job discovery run",
-        "operationId": "startDiscoveryRun",
-        "requestBody": {
-          "required": false,
-          "content": {
-            "application/json": {
-              "schema": {
-                "type": "object",
-                "properties": {
-                  "config_id": {
-                    "type": "string"
-                  }
-                }
-              }
-            }
-          }
-        },
-        "responses": {
-          "200": {
-            "description": "Discovery run started",
-            "content": {
-              "application/json": {
-                "schema": {
-                  "type": "object",
-                  "properties": {
-                    "run_id": {
-                      "type": "string"
-                    },
-                    "status": {
-                      "type": "string"
-                    }
-                  }
-                }
-              }
-            }
-          }
-        }
-      }
-    },
-    "/api/runs/monitor": {
-      "post": {
-        "summary": "Start job monitoring run",
-        "operationId": "startMonitorRun",
-        "responses": {
-          "200": {
-            "description": "Monitor run started",
-            "content": {
-              "application/json": {
-                "schema": {
-                  "type": "object",
-                  "properties": {
-                    "run_id": {
-                      "type": "string"
-                    },
-                    "status": {
-                      "type": "string"
-                    }
-                  }
-                }
-              }
-            }
-          }
-        }
-      }
-    },
-    "/api/agent/query": {
-      "get": {
-        "summary": "Semantic job search using AI",
-        "operationId": "semanticJobSearch",
-        "parameters": [
-          {
-            "name": "q",
-            "in": "query",
-            "required": true,
-            "description": "Search query for semantic job matching",
-            "schema": {
-              "type": "string"
-            }
-          }
-        ],
-        "responses": {
-          "200": {
-            "description": "Matching jobs with relevance scores",
-            "content": {
-              "application/json": {
-                "schema": {
-                  "type": "array",
-                  "items": {
-                    "allOf": [
-                      {
-                        "$ref": "#/components/schemas/Job"
-                      },
-                      {
-                        "type": "object",
-                        "properties": {
-                          "relevance_score": {
-                            "type": "number"
-                          }
-                        }
-                      }
-                    ]
-                  }
-                }
-              }
-            }
-          }
-        }
-      }
-    },
-    "/api/cover-letter": {
-      "post": {
-        "summary": "Generate AI-powered cover letter",
-        "operationId": "generateCoverLetter",
-        "requestBody": {
-          "required": true,
-          "content": {
-            "application/json": {
-              "schema": {
-                "$ref": "#/components/schemas/CoverLetterRequest"
-              }
-            }
-          }
-        },
-        "responses": {
-          "200": {
-            "description": "Generated cover letter",
-            "content": {
-              "application/json": {
-                "schema": {
-                  "type": "object",
-                  "properties": {
-                    "cover_letter": {
-                      "type": "string"
-                    },
-                    "html": {
-                      "type": "string"
-                    }
-                  }
-                }
-              }
-            }
-          }
-        }
-      }
-    },
-    "/api/resume": {
-      "post": {
-        "summary": "Generate AI-optimized resume content",
-        "operationId": "generateResume",
-        "requestBody": {
-          "required": true,
-          "content": {
-            "application/json": {
-              "schema": {
-                "$ref": "#/components/schemas/ResumeRequest"
-              }
-            }
-          }
-        },
-        "responses": {
-          "200": {
-            "description": "Generated resume content",
-            "content": {
-              "application/json": {
-                "schema": {
-                  "type": "object",
-                  "properties": {
-                    "summary": {
-                      "type": "string"
-                    },
-                    "experience_bullets": {
-                      "type": "array",
-                      "items": {
-                        "type": "string"
-                      }
-                    },
-                    "skills": {
-                      "type": "array",
-                      "items": {
-                        "type": "string"
-                      }
-                    }
-                  }
-                }
-              }
-            }
-          }
-        }
-      }
-    },
-    "/api/email/insights/send": {
-      "post": {
-        "summary": "Send job insights email manually",
-        "operationId": "sendEmailInsights",
-        "responses": {
-          "200": {
-            "description": "Email sent successfully",
-            "content": {
-              "application/json": {
-                "schema": {
-                  "type": "object",
-                  "properties": {
-                    "success": {
-                      "type": "boolean"
-                    },
-                    "message": {
-                      "type": "string"
-                    }
-                  }
-                }
-              }
-            }
-          }
-        }
-      }
-    },
-    "/api/email/logs": {
-      "get": {
-        "summary": "Get email processing logs",
-        "operationId": "getEmailLogs",
-        "parameters": [
-          {
-            "name": "limit",
-            "in": "query",
-            "schema": {
-              "type": "integer",
-              "default": 50
-            }
-          }
-        ],
-        "responses": {
-          "200": {
-            "description": "Email processing logs",
-            "content": {
-              "application/json": {
-                "schema": {
-                  "type": "object",
-                  "properties": {
-                    "logs": {
-                      "type": "array",
-                      "items": {
-                        "type": "object",
-                        "properties": {
-                          "id": {
-                            "type": "string"
-                          },
-                          "from_email": {
-                            "type": "string"
-                          },
-                          "subject": {
-                            "type": "string"
-                          },
-                          "job_links_extracted": {
-                            "type": "integer"
-                          },
-                          "jobs_processed": {
-                            "type": "integer"
-                          },
-                          "status": {
-                            "type": "string"
-                          },
-                          "received_at": {
-                            "type": "string",
-                            "format": "date-time"
-                          }
-                        }
-                      }
-                    },
-                    "pagination": {
-                      "type": "object",
-                      "properties": {
-                        "limit": {
-                          "type": "integer"
-                        },
-                        "offset": {
-                          "type": "integer"
-                        },
-                        "total": {
-                          "type": "integer"
-                        }
-                      }
-                    }
-                  }
-                }
-              }
-            }
-          }
-        }
-      }
-    },
-    "/api/email/configs": {
-      "get": {
-        "summary": "Get email configuration",
-        "operationId": "getEmailConfigs",
-        "responses": {
-          "200": {
-            "description": "Email configurations",
-            "content": {
-              "application/json": {
-                "schema": {
-                  "type": "object",
-                  "properties": {
-                    "configs": {
-                      "type": "array",
-                      "items": {
-                        "$ref": "#/components/schemas/EmailConfig"
-                      }
-                    }
-                  }
-                }
-              }
-            }
-          }
-        }
-      },
-      "put": {
-        "summary": "Update email configuration",
-        "operationId": "updateEmailConfigs",
-        "requestBody": {
-          "required": true,
-          "content": {
-            "application/json": {
-              "schema": {
-                "$ref": "#/components/schemas/EmailConfig"
-              }
-            }
-          }
-        },
-        "responses": {
-          "200": {
-            "description": "Configuration updated",
-            "content": {
-              "application/json": {
-                "schema": {
-                  "type": "object",
-                  "properties": {
-                    "success": {
-                      "type": "boolean"
-                    }
-                  }
-                }
-              }
-            }
-          }
-        }
-      }
-    },
-    "/api/agents": {
-      "get": {
-        "summary": "List all agent configurations",
-        "operationId": "listAgents",
-        "parameters": [
-          {
-            "name": "enabled",
-            "in": "query",
-            "schema": {
-              "type": "boolean"
-            }
-          }
-        ],
-        "responses": {
-          "200": {
-            "description": "List of agent configurations",
-            "content": {
-              "application/json": {
-                "schema": {
-                  "type": "array",
-                  "items": {
-                    "$ref": "#/components/schemas/AgentConfig"
-                  }
-                }
-              }
-            }
-          }
-        }
-      },
-      "post": {
-        "summary": "Create new agent configuration",
-        "operationId": "createAgent",
-        "requestBody": {
-          "required": true,
-          "content": {
-            "application/json": {
-              "schema": {
-                "$ref": "#/components/schemas/AgentConfig"
-              }
-            }
-          }
-        },
-        "responses": {
-          "201": {
-            "description": "Agent created",
-            "content": {
-              "application/json": {
-                "schema": {
-                  "$ref": "#/components/schemas/AgentConfig"
-                }
-              }
-            }
-          }
-        }
-      }
-    },
-    "/api/agents/{id}": {
-      "get": {
-        "summary": "Get agent configuration by ID",
-        "operationId": "getAgent",
-        "parameters": [
-          {
-            "name": "id",
-            "in": "path",
-            "required": true,
-            "schema": {
-              "type": "string"
-            }
-          }
-        ],
-        "responses": {
-          "200": {
-            "description": "Agent configuration",
-            "content": {
-              "application/json": {
-                "schema": {
-                  "$ref": "#/components/schemas/AgentConfig"
-                }
-              }
-            }
-          },
-          "404": {
-            "description": "Agent not found",
-            "content": {
-              "application/json": {
-                "schema": {
-                  "$ref": "#/components/schemas/Error"
-                }
-              }
-            }
-          }
-        }
-      },
-      "put": {
-        "summary": "Update agent configuration",
-        "operationId": "updateAgent",
-        "parameters": [
-          {
-            "name": "id",
-            "in": "path",
-            "required": true,
-            "schema": {
-              "type": "string"
-            }
-          }
-        ],
-        "requestBody": {
-          "required": true,
-          "content": {
-            "application/json": {
-              "schema": {
-                "$ref": "#/components/schemas/AgentConfig"
-              }
-            }
-          }
-        },
-        "responses": {
-          "200": {
-            "description": "Agent updated",
-            "content": {
-              "application/json": {
-                "schema": {
-                  "$ref": "#/components/schemas/AgentConfig"
-                }
-              }
-            }
-          }
-        }
-      },
-      "delete": {
-        "summary": "Delete agent configuration",
-        "operationId": "deleteAgent",
-        "parameters": [
-          {
-            "name": "id",
-            "in": "path",
-            "required": true,
-            "schema": {
-              "type": "string"
-            }
-          }
-        ],
-        "responses": {
-          "204": {
-            "description": "Agent deleted"
-          },
-          "404": {
-            "description": "Agent not found"
-          }
-        }
-      }
-    },
-    "/api/tasks": {
-      "get": {
-        "summary": "List all task configurations",
-        "operationId": "listTasks",
-        "parameters": [
-          {
-            "name": "enabled",
-            "in": "query",
-            "schema": {
-              "type": "boolean"
-            }
-          },
-          {
-            "name": "agent_id",
-            "in": "query",
-            "schema": {
-              "type": "string"
-            }
-          }
-        ],
-        "responses": {
-          "200": {
-            "description": "List of task configurations",
-            "content": {
-              "application/json": {
-                "schema": {
-                  "type": "array",
-                  "items": {
-                    "$ref": "#/components/schemas/TaskConfig"
-                  }
-                }
-              }
-            }
-          }
-        }
-      },
-      "post": {
-        "summary": "Create new task configuration",
-        "operationId": "createTask",
-        "requestBody": {
-          "required": true,
-          "content": {
-            "application/json": {
-              "schema": {
-                "$ref": "#/components/schemas/TaskConfig"
-              }
-            }
-          }
-        },
-        "responses": {
-          "201": {
-            "description": "Task created",
-            "content": {
-              "application/json": {
-                "schema": {
-                  "$ref": "#/components/schemas/TaskConfig"
-                }
-              }
-            }
-          }
-        }
-      }
-    },
-    "/api/tasks/{id}": {
-      "get": {
-        "summary": "Get task configuration by ID",
-        "operationId": "getTask",
-        "parameters": [
-          {
-            "name": "id",
-            "in": "path",
-            "required": true,
-            "schema": {
-              "type": "string"
-            }
-          }
-        ],
-        "responses": {
-          "200": {
-            "description": "Task configuration",
-            "content": {
-              "application/json": {
-                "schema": {
-                  "$ref": "#/components/schemas/TaskConfig"
-                }
-              }
-            }
-          },
-          "404": {
-            "description": "Task not found"
-          }
-        }
-      },
-      "put": {
-        "summary": "Update task configuration",
-        "operationId": "updateTask",
-        "parameters": [
-          {
-            "name": "id",
-            "in": "path",
-            "required": true,
-            "schema": {
-              "type": "string"
-            }
-          }
-        ],
-        "requestBody": {
-          "required": true,
-          "content": {
-            "application/json": {
-              "schema": {
-                "$ref": "#/components/schemas/TaskConfig"
-              }
-            }
-          }
-        },
-        "responses": {
-          "200": {
-            "description": "Task updated",
-            "content": {
-              "application/json": {
-                "schema": {
-                  "$ref": "#/components/schemas/TaskConfig"
-                }
-              }
-            }
-          }
-        }
-      },
-      "delete": {
-        "summary": "Delete task configuration",
-        "operationId": "deleteTask",
-        "parameters": [
-          {
-            "name": "id",
-            "in": "path",
-            "required": true,
-            "schema": {
-              "type": "string"
-            }
-          }
-        ],
-        "responses": {
-          "204": {
-            "description": "Task deleted"
-          }
-        }
-      }
-    },
-    "/api/workflows": {
-      "get": {
-        "summary": "List all workflow configurations",
-        "operationId": "listWorkflows",
-        "parameters": [
-          {
-            "name": "enabled",
-            "in": "query",
-            "schema": {
-              "type": "boolean"
-            }
-          }
-        ],
-        "responses": {
-          "200": {
-            "description": "List of workflow configurations",
-            "content": {
-              "application/json": {
-                "schema": {
-                  "type": "array",
-                  "items": {
-                    "$ref": "#/components/schemas/WorkflowConfig"
-                  }
-                }
-              }
-            }
-          }
-        }
-      },
-      "post": {
-        "summary": "Create new workflow configuration",
-        "operationId": "createWorkflow",
-        "requestBody": {
-          "required": true,
-          "content": {
-            "application/json": {
-              "schema": {
-                "$ref": "#/components/schemas/WorkflowConfig"
-              }
-            }
-          }
-        },
-        "responses": {
-          "201": {
-            "description": "Workflow created",
-            "content": {
-              "application/json": {
-                "schema": {
-                  "$ref": "#/components/schemas/WorkflowConfig"
-                }
-              }
-            }
-          }
-        }
-      }
-    },
-    "/api/workflows/{id}": {
-      "get": {
-        "summary": "Get workflow configuration by ID",
-        "operationId": "getWorkflow",
-        "parameters": [
-          {
-            "name": "id",
-            "in": "path",
-            "required": true,
-            "schema": {
-              "type": "string"
-            }
-          }
-        ],
-        "responses": {
-          "200": {
-            "description": "Workflow configuration",
-            "content": {
-              "application/json": {
-                "schema": {
-                  "$ref": "#/components/schemas/WorkflowConfig"
-                }
-              }
-            }
-          }
-        }
-      },
-      "put": {
-        "summary": "Update workflow configuration",
-        "operationId": "updateWorkflow",
-        "parameters": [
-          {
-            "name": "id",
-            "in": "path",
-            "required": true,
-            "schema": {
-              "type": "string"
-            }
-          }
-        ],
-        "requestBody": {
-          "required": true,
-          "content": {
-            "application/json": {
-              "schema": {
-                "$ref": "#/components/schemas/WorkflowConfig"
-              }
-            }
-          }
-        },
-        "responses": {
-          "200": {
-            "description": "Workflow updated",
-            "content": {
-              "application/json": {
-                "schema": {
-                  "$ref": "#/components/schemas/WorkflowConfig"
-                }
-              }
-            }
-          }
-        }
-      },
-      "delete": {
-        "summary": "Delete workflow configuration",
-        "operationId": "deleteWorkflow",
-        "parameters": [
-          {
-            "name": "id",
-            "in": "path",
-            "required": true,
-            "schema": {
-              "type": "string"
-            }
-          }
-        ],
-        "responses": {
-          "204": {
-            "description": "Workflow deleted"
-          }
-        }
-      }
-    },
-    "/api/workflows/{id}/execute": {
-      "post": {
-        "summary": "Execute a workflow",
-        "operationId": "executeWorkflow",
-        "parameters": [
-          {
-            "name": "id",
-            "in": "path",
-            "required": true,
-            "schema": {
-              "type": "string"
-            }
-          }
-        ],
-        "requestBody": {
-          "required": false,
-          "content": {
-            "application/json": {
-              "schema": {
-                "type": "object",
-                "properties": {
-                  "context": {
-                    "type": "object",
-                    "description": "Input context for workflow execution"
-                  }
-                }
-              }
-            }
-          }
-        },
-        "responses": {
-          "200": {
-            "description": "Workflow execution started",
-            "content": {
-              "application/json": {
-                "schema": {
-                  "type": "object",
-                  "properties": {
-                    "execution_id": {
-                      "type": "string"
-                    },
-                    "status": {
-                      "type": "string"
-                    }
-                  }
-                }
-              }
-            }
-          }
-        }
-      }
-    },
-    "/api/applicant/history": {
-      "post": {
-        "summary": "Submit job history for AI processing",
-        "operationId": "submitJobHistory",
-        "requestBody": {
-          "required": true,
-          "content": {
-            "application/json": {
-              "schema": {
-                "type": "object",
-                "required": [
-                  "user_id",
-                  "raw_content"
-                ],
-                "properties": {
-                  "user_id": {
-                    "type": "string",
-                    "description": "Unique identifier for the applicant"
-                  },
-                  "raw_content": {
-                    "type": "string",
-                    "description": "Job history content in any format (plaintext, markdown, JSON, etc.)"
-                  },
-                  "content_type": {
-                    "type": "string",
-                    "enum": [
-                      "text/plain",
-                      "text/markdown",
-                      "application/json"
-                    ],
-                    "default": "text/plain",
-                    "description": "Hint about the content format"
-                  }
-                }
-              }
-            }
-          }
-        },
-        "responses": {
-          "200": {
-            "description": "Job history processed successfully",
-            "content": {
-              "application/json": {
-                "schema": {
-                  "type": "object",
-                  "properties": {
-                    "success": {
-                      "type": "boolean"
-                    },
-                    "submission_id": {
-                      "type": "string"
-                    },
-                    "applicant_id": {
-                      "type": "string"
-                    },
-                    "entries_processed": {
-                      "type": "integer"
-                    },
-                    "entries": {
-                      "type": "array",
-                      "items": {
-                        "$ref": "#/components/schemas/JobHistoryEntry"
-                      }
-                    }
-                  }
-                }
-              }
-            }
-          }
-        }
-      }
-    },
-    "/api/applicant/{user_id}/history": {
-      "get": {
-        "summary": "Get applicant's job history and profile",
-        "operationId": "getJobHistory",
-        "parameters": [
-          {
-            "name": "user_id",
-            "in": "path",
-            "required": true,
-            "schema": {
-              "type": "string"
-            },
-            "description": "Unique identifier for the applicant"
-          }
-        ],
-        "responses": {
-          "200": {
-            "description": "Applicant profile and job history",
-            "content": {
-              "application/json": {
-                "schema": {
-                  "type": "object",
-                  "properties": {
-                    "applicant": {
-                      "$ref": "#/components/schemas/ApplicantProfile"
-                    },
-                    "job_history": {
-                      "type": "array",
-                      "items": {
-                        "$ref": "#/components/schemas/JobHistoryEntry"
-                      }
-                    },
-                    "submissions": {
-                      "type": "array",
-                      "items": {
-                        "$ref": "#/components/schemas/JobHistorySubmission"
-                      }
-                    }
-                  }
-                }
-              }
-            }
-          }
-        }
-      }
-    },
-    "/api/applicant/job-rating": {
-      "post": {
-        "summary": "Generate AI-powered job fit rating",
-        "operationId": "generateJobRating",
-        "requestBody": {
-          "required": true,
-          "content": {
-            "application/json": {
-              "schema": {
-                "type": "object",
-                "required": [
-                  "user_id",
-                  "job_id"
-                ],
-                "properties": {
-                  "user_id": {
-                    "type": "string",
-                    "description": "Unique identifier for the applicant"
-                  },
-                  "job_id": {
-                    "type": "string",
-                    "description": "Job ID to rate fit against"
-                  }
-                }
-              }
-            }
-          }
-        },
-        "responses": {
-          "200": {
-            "description": "Job fit rating generated",
-            "content": {
-              "application/json": {
-                "schema": {
-                  "$ref": "#/components/schemas/JobRating"
-                }
-              }
-            }
-          }
-        }
-      }
-    },
-    "/api/applicant/{user_id}/job-ratings": {
-      "get": {
-        "summary": "Get all job ratings for an applicant",
-        "operationId": "getJobRatings",
-        "parameters": [
-          {
-            "name": "user_id",
-            "in": "path",
-            "required": true,
-            "schema": {
-              "type": "string"
-            },
-            "description": "Unique identifier for the applicant"
-          }
-        ],
-        "responses": {
-          "200": {
-            "description": "List of job ratings",
-            "content": {
-              "application/json": {
-                "schema": {
-                  "type": "array",
-                  "items": {
-                    "$ref": "#/components/schemas/JobRating"
-                  }
-                }
-              }
-            }
-          }
-        }
-      }
-    },
-    "/api/docs": {
-      "post": {
-        "summary": "Create resume or cover letter",
-        "operationId": "createDocument",
-        "requestBody": {
-          "required": true,
-          "content": {
-            "application/json": {
-              "schema": {
-                "$ref": "#/components/schemas/DocCreateRequest"
-              }
-            }
-          }
-        },
-        "responses": {
-          "201": {
-            "description": "Created",
-            "content": {
-              "application/json": {
-                "schema": {
-                  "type": "object",
-                  "properties": {
-                    "document": {
-                      "$ref": "#/components/schemas/ApplicantDocument"
-                    },
-                    "resume_sections": {
-                      "$ref": "#/components/schemas/ResumeSections"
-                    }
-                  },
-                  "required": [
-                    "document"
-                  ]
-                }
-              }
-            }
-          }
-        }
-      }
-    },
-    "/api/docs/{id}": {
-      "get": {
-        "summary": "Get document by ID",
-        "operationId": "getDocument",
-        "parameters": [
-          {
-            "name": "id",
-            "in": "path",
-            "required": true,
-            "schema": {
-              "type": "integer"
-            }
-          }
-        ],
-        "responses": {
-          "200": {
-            "description": "OK",
-            "content": {
-              "application/json": {
-                "schema": {
-                  "type": "object",
-                  "properties": {
-                    "document": {
-                      "$ref": "#/components/schemas/ApplicantDocument"
-                    },
-                    "resume_sections": {
-                      "$ref": "#/components/schemas/ResumeSections"
-                    },
-                    "status": {
-                      "type": "object",
-                      "properties": {
-                        "reindexed": {
-                          "type": "boolean"
-                        }
-                      }
-                    }
-                  },
-                  "required": [
-                    "document"
-                  ]
-                }
-              }
-            }
-          },
-          "404": {
-            "$ref": "#/components/schemas/Error"
-          }
-        }
-      },
-      "put": {
-        "summary": "Update document content",
-        "operationId": "updateDocument",
-        "parameters": [
-          {
-            "name": "id",
-            "in": "path",
-            "required": true,
-            "schema": {
-              "type": "integer"
-            }
-          }
-        ],
-        "requestBody": {
-          "required": true,
-          "content": {
-            "application/json": {
-              "schema": {
-                "$ref": "#/components/schemas/DocUpdateRequest"
-              }
-            }
-          }
-        },
-        "responses": {
-          "200": {
-            "description": "OK",
-            "content": {
-              "application/json": {
-                "schema": {
-                  "type": "object",
-                  "properties": {
-                    "document": {
-                      "$ref": "#/components/schemas/ApplicantDocument"
-                    },
-                    "resume_sections": {
-                      "$ref": "#/components/schemas/ResumeSections"
-                    },
-                    "status": {
-                      "type": "object",
-                      "properties": {
-                        "reindexed": {
-                          "type": "boolean"
-                        }
-                      }
-                    }
-                  },
-                  "required": [
-                    "document"
-                  ]
-                }
-              }
-            }
-          }
-        }
-      },
-      "delete": {
-        "summary": "Delete document",
-        "operationId": "deleteDocument",
-        "parameters": [
-          {
-            "name": "id",
-            "in": "path",
-            "required": true,
-            "schema": {
-              "type": "integer"
-            }
-          }
-        ],
-        "responses": {
-          "204": {
-            "description": "Deleted"
-          }
-        }
-      }
-    },
-    "/api/docs/search": {
-      "post": {
-        "summary": "Semantic search over documents",
-        "operationId": "searchDocuments",
-        "requestBody": {
-          "required": true,
-          "content": {
-            "application/json": {
-              "schema": {
-                "$ref": "#/components/schemas/VectorSearchRequest"
-              }
-            }
-          }
-        },
-        "responses": {
-          "200": {
-            "description": "Results"
-          }
-        }
-      }
-    },
-    "/api/agents/ats/evaluate": {
-      "post": {
-        "summary": "ATS-style evaluation of a document vs job",
-        "operationId": "atsEvaluate",
-        "requestBody": {
-          "required": true,
-          "content": {
-            "application/json": {
-              "schema": {
-                "type": "object",
-                "required": [
-<<<<<<< HEAD
-                  "user_id",
-=======
-                  "document_id",
->>>>>>> ef1a2d08
-                  "job_id"
-                ],
-                "properties": {
-                  "document_id": {
-                    "type": "integer"
-                  },
-                  "job_id": {
-                    "type": "string"
-                  }
-                }
-              }
-            }
-          }
-        },
-        "responses": {
-          "200": {
-            "description": "Evaluation",
-            "content": {
-              "application/json": {
-                "schema": {
-<<<<<<< HEAD
-                  "$ref": "#/components/schemas/JobRating"
-                }
-              }
-            }
-          }
-        }
-      }
-    },
-    "/api/applicant/{user_id}/job-ratings": {
-      "get": {
-        "summary": "Get all job ratings for an applicant",
-        "operationId": "getJobRatings",
-        "parameters": [
-          {
-            "name": "user_id",
-            "in": "path",
-            "required": true,
-            "schema": {
-              "type": "string"
-            },
-            "description": "Unique identifier for the applicant"
-=======
-                  "$ref": "#/components/schemas/AtsEvaluation"
-                }
-              }
-            }
-          }
-        }
-      }
-    },
-    "/api/agents/docs/generate": {
-      "post": {
-        "summary": "Generate resume/cover letter for a job",
-        "operationId": "generateDocumentForJob",
-        "requestBody": {
-          "required": true,
-          "content": {
-            "application/json": {
-              "schema": {
-                "$ref": "#/components/schemas/DocGenerationRequest"
-              }
-            }
->>>>>>> ef1a2d08
-          }
-        },
-        "responses": {
-          "201": {
-            "description": "Generated",
-            "content": {
-              "application/json": {
-                "schema": {
-<<<<<<< HEAD
-                  "type": "array",
-                  "items": {
-                    "$ref": "#/components/schemas/JobRating"
-                  }
-                }
-              }
-            }
-          }
-        }
-      }
-    },
-    "/api/scraper/intake": {
-      "post": {
-        "summary": "Queue scraped job content for ingestion",
-        "operationId": "queueJobIntakeSubmission",
-        "security": [],
-=======
-                  "type": "object",
-                  "properties": {
-                    "document": {
-                      "$ref": "#/components/schemas/ApplicantDocument"
-                    },
-                    "resume_sections": {
-                      "$ref": "#/components/schemas/ResumeSections"
-                    }
-                  },
-                  "required": [
-                    "document"
-                  ]
-                }
-              }
-            }
-          }
-        }
-      }
-    },
-    "/api/docs/{id}/apply-patches": {
-      "post": {
-        "summary": "Apply ATS patches to document",
-        "operationId": "applyDocumentPatches",
-        "parameters": [
-          {
-            "name": "id",
-            "in": "path",
-            "required": true,
-            "schema": {
-              "type": "integer"
-            }
-          }
-        ],
->>>>>>> ef1a2d08
-        "requestBody": {
-          "required": true,
-          "content": {
-            "application/json": {
-              "schema": {
-<<<<<<< HEAD
-                "description": "Submit raw job postings captured by an external scraper. Provide the posting URL and optionally HTML, plain text, or structured JSON payloads.",
-                "oneOf": [
-                  {
-                    "$ref": "#/components/schemas/JobIntakeSubmission"
-                  },
-                  {
-                    "type": "array",
-                    "items": {
-                      "$ref": "#/components/schemas/JobIntakeSubmission"
-                    },
-                    "description": "Array of job intake submissions to enqueue in a single request."
-                  },
-                  {
-                    "type": "object",
-                    "required": [
-                      "items"
-                    ],
-                    "properties": {
-                      "items": {
-                        "type": "array",
-                        "items": {
-                          "$ref": "#/components/schemas/JobIntakeSubmission"
-                        },
-                        "description": "Array of job intake submissions to enqueue."
-                      }
-                    }
-                  }
-                ]
-=======
-                "$ref": "#/components/schemas/ApplyPatchesRequest"
->>>>>>> ef1a2d08
-              }
-            }
-          }
-        },
-        "responses": {
-<<<<<<< HEAD
-          "202": {
-            "description": "Submissions were accepted and queued for processing.",
-=======
-          "200": {
-            "description": "Patched",
->>>>>>> ef1a2d08
-            "content": {
-              "application/json": {
-                "schema": {
-                  "type": "object",
-                  "properties": {
-<<<<<<< HEAD
-                    "queued": {
-                      "type": "array",
-                      "items": {
-                        "$ref": "#/components/schemas/JobIntakeQueuedItem"
-                      },
-                      "description": "Submissions that were successfully queued."
-                    },
-                    "failed": {
-                      "type": "array",
-                      "items": {
-                        "$ref": "#/components/schemas/JobIntakeFailedItem"
-                      },
-                      "description": "Submissions that were rejected during validation."
-                    },
-                    "queue_status": {
-                      "$ref": "#/components/schemas/JobIntakeQueueStatus"
-                    }
-                  }
-                }
-              }
-            }
-          },
-          "400": {
-            "description": "Invalid request payload",
-            "content": {
-              "application/json": {
-                "schema": {
-                  "$ref": "#/components/schemas/Error"
-                }
-              }
-            }
-          },
-          "500": {
-            "description": "Server error",
-            "content": {
-              "application/json": {
-                "schema": {
-                  "$ref": "#/components/schemas/Error"
-                }
-              }
-            }
-=======
-                    "document": {
-                      "$ref": "#/components/schemas/ApplicantDocument"
-                    },
-                    "resume_sections": {
-                      "$ref": "#/components/schemas/ResumeSections"
-                    },
-                    "status": {
-                      "type": "object",
-                      "properties": {
-                        "reindexed": {
-                          "type": "boolean"
-                        }
-                      }
-                    },
-                    "diff_summary": {
-                      "type": "array",
-                      "items": {
-                        "type": "string"
-                      }
-                    }
-                  },
-                  "required": [
-                    "document"
-                  ]
-                }
-              }
-            }
->>>>>>> ef1a2d08
-          }
-        }
-      }
-    }
-  }
 }