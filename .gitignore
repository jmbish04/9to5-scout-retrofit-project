--- conflicted
+++ resolved
@@ -1,85 +1,5 @@
 node_modules
 dist
 src/**/*.js
-<<<<<<< HEAD
-
-# Editors / OS
-.vscode/
-.idea/
 .DS_Store
-
-# Cloudflare Workers
-.wrangler/
-.dev.vars
-
-# TypeScript
-*.tsbuildinfo
-
-# Node / JS logs
-npm-debug.log*
-yarn-debug.log*
-yarn-error.log*
-pnpm-debug.log*
-*.log
-coverage/
-.nyc_output/
-
-# Python bytecode
-__pycache__/
-*.py[cod]
-*.pyd
-
-# Python environments
-venv/
-.venv/
-env/
-ENV/
-**/venv/
-**/.venv/
-**/env/
-**/ENV/
-python-node/JobSpy/venv/
-
-# Python tooling caches
-.pytest_cache/
-.mypy_cache/
-.ruff_cache/
-.coverage
-coverage.xml
-htmlcov/
-
-# Python packaging/build artifacts
-build/
-develop-eggs/
-downloads/
-eggs/
-.eggs/
-parts/
-sdist/
-var/
-wheels/
-share/python-wheels/
-pip-wheel-metadata/
-
-# Environment variables files
-.env
-.env.*
-.envrc
-
-# Service account credentials
-scripts/setup/talent-api-sa-key.json
-**/talent-api-sa-key.json
-**/*-sa-key.json
-**/service-account*.json
-
-# Sample / test assets
-scripts/assets/*
-
-# Test deliverables and sensitive outputs
-tests/delivered_assets/
-tests/py_scripts/logs/
-tests/py_scripts/venv_tests/
-=======
-.DS_Store
-.wrangler/
->>>>>>> 56cc2f18
+.wrangler/