/**
 * Data storage utilities for job scraping functionality.
 * Handles database operations for jobs, sites, and related entities.
 */

import type {
  Job,
  Site,
  SearchConfig,
  Run,
  ApplicantProfile,
  JobHistoryEntry,
  JobHistorySubmission,
  JobRating,
} from './types';
import { embedText } from './ai';

export interface StorageEnv {
  DB: D1Database;
  AI: Ai;
  VECTORIZE_INDEX: VectorizeIndex;
  R2: R2Bucket;
}

/**
 * Save or update a job in the database.
 * Also generates and stores embeddings for semantic search.
 */
export async function saveJob(env: StorageEnv, job: Job): Promise<string> {
  // Look up existing job by URL first to preserve the ID and first_seen_at
  let id = job.id;
  let existingFirstSeenAt: string | undefined;
  
  if (!id && job.url) {
    const existingJob = await env.DB.prepare(
      'SELECT id, first_seen_at FROM jobs WHERE url = ?'
    ).bind(job.url).first<{ id: string; first_seen_at: string | null }>();
    
    if (existingJob) {
      id = existingJob.id;
      existingFirstSeenAt = existingJob.first_seen_at;
    }
  }
  
  // Generate new ID only if no existing job found and no ID provided
  if (!id) {
    id = crypto.randomUUID();
  }
  
  await env.DB.prepare(
    `INSERT OR REPLACE INTO jobs(
      id, site_id, url, canonical_url, title, company, location, 
      employment_type, department, salary_min, salary_max, salary_currency, 
      salary_raw, compensation_raw, description_md, requirements_md, 
      posted_at, closed_at, status, source, last_seen_open_at, first_seen_at, last_crawled_at,
      daily_monitoring_enabled, monitoring_frequency_hours, last_status_check_at, closure_detected_at
    ) VALUES(?1,?2,?3,?4,?5,?6,?7,?8,?9,?10,?11,?12,?13,?14,?15,?16,?17,?18,?19,?20,?21,?22,?23,?24,?25,?26,?27)`
  )
    .bind(
      id,
      job.site_id,
      job.url,
      job.canonical_url,
      job.title,
      job.company,
      job.location,
      job.employment_type,
      job.department,
      job.salary_min,
      job.salary_max,
      job.salary_currency,
      job.salary_raw,
      job.compensation_raw,
      job.description_md,
      job.requirements_md,
      job.posted_at,
      job.closed_at,
      job.status || 'open',
      job.source || 'SCRAPED',
      job.last_seen_open_at,
      job.first_seen_at || existingFirstSeenAt || new Date().toISOString(),
      new Date().toISOString(),
      job.daily_monitoring_enabled !== undefined ? job.daily_monitoring_enabled : true,
      job.monitoring_frequency_hours || 24,
      job.last_status_check_at,
      job.closure_detected_at
    )
    .run();

  // Generate and store embeddings for semantic search
  if (job.description_md) {
    const embedding = await embedText(env, job.description_md);
    if (embedding) {
      await env.VECTORIZE_INDEX.upsert([{ id, values: embedding }]);
    }
  }

  return id;
}

/**
 * Get jobs from the database with optional filtering.
 */
export async function getJobs(env: StorageEnv, options: {
  status?: string;
  site_id?: string;
  limit?: number;
} = {}): Promise<Job[]> {
  const { status, site_id, limit = 50 } = options;
  
  let sql = 'SELECT * FROM jobs WHERE 1=1';
  const params: any[] = [];

  if (status) {
    sql += ' AND status = ?';
    params.push(status);
  }
  
  if (site_id) {
    sql += ' AND site_id = ?';
    params.push(site_id);
  }

  sql += ` ORDER BY first_seen_at DESC LIMIT ${limit}`;

  const stmt = env.DB.prepare(sql);
  const result = await stmt.bind(...params).all();
  return result.results || [];
}

/**
 * Get a single job by ID.
 */
export async function getJob(env: StorageEnv, id: string): Promise<Job | null> {
  const stmt = env.DB.prepare('SELECT * FROM jobs WHERE id = ?1');
  const result = await stmt.bind(id).first();
  return result || null;
}

/**
 * Alias for getJob to maintain compatibility with job-history route functions.
 */
export const getJobById = getJob;

/**
 * Save a site configuration.
 */
export async function saveSite(env: StorageEnv, site: Site): Promise<string> {
  const id = site.id || crypto.randomUUID();
  
  await env.DB.prepare(
    `INSERT OR REPLACE INTO sites(
      id, name, base_url, robots_txt, sitemap_url, 
      discovery_strategy, last_discovered_at, created_at
    ) VALUES(?1,?2,?3,?4,?5,?6,?7,?8)`
  )
    .bind(
      id,
      site.name,
      site.base_url,
      site.robots_txt,
      site.sitemap_url,
      site.discovery_strategy,
      site.last_discovered_at,
      site.created_at || new Date().toISOString()
    )
    .run();

  return id;
}

/**
 * Get all sites.
 */
export async function getSites(env: StorageEnv): Promise<Site[]> {
  const result = await env.DB.prepare('SELECT * FROM sites ORDER BY name').all();
  return result.results || [];
}

/**
 * Save a search configuration.
 */
export async function saveSearchConfig(env: StorageEnv, config: SearchConfig): Promise<string> {
  const id = config.id || crypto.randomUUID();
  
  await env.DB.prepare(
    `INSERT OR REPLACE INTO search_configs(
      id, name, keywords, locations, include_domains, 
      exclude_domains, min_comp_total, created_at, updated_at
    ) VALUES(?1,?2,?3,?4,?5,?6,?7,?8,?9)`
  )
    .bind(
      id,
      config.name,
      config.keywords,
      config.locations,
      config.include_domains,
      config.exclude_domains,
      config.min_comp_total,
      config.created_at || new Date().toISOString(),
      new Date().toISOString()
    )
    .run();

  return id;
}

/**
 * Get all search configurations.
 */
export async function getSearchConfigs(env: StorageEnv): Promise<SearchConfig[]> {
  const result = await env.DB.prepare('SELECT * FROM search_configs ORDER BY name').all();
  return result.results || [];
}

/**
 * Create a new run entry.
 */
export async function createRun(env: StorageEnv, type: string, config_id?: string): Promise<string> {
  const id = crypto.randomUUID();
  
  await env.DB.prepare(
    'INSERT INTO runs(id, type, config_id, status) VALUES(?1, ?2, ?3, ?4)'
  )
    .bind(id, type, config_id, 'queued')
    .run();

  return id;
}

/**
 * Get recent runs.
 */
export async function getRuns(env: StorageEnv, limit: number = 20): Promise<Run[]> {
  const result = await env.DB.prepare(
    'SELECT * FROM runs ORDER BY started_at DESC LIMIT ?1'
  ).bind(limit).all();
  
  return result.results || [];
}

/**
 * Create a new snapshot with enhanced storage options.
 */
export async function createSnapshot(env: StorageEnv, snapshot: {
  job_id: string;
  run_id?: string;
  content_hash?: string;
  html_content?: string;
  json_content?: string;
  screenshot_data?: ArrayBuffer;
  pdf_data?: ArrayBuffer;
  markdown_content?: string;
  http_status?: number;
  etag?: string;
}): Promise<string> {
  const id = crypto.randomUUID();
  const timestamp = new Date().toISOString();
  
  // Store content in R2 and get keys
  const r2Keys: {
    html_r2_key?: string;
    json_r2_key?: string;
    screenshot_r2_key?: string;
    pdf_r2_key?: string;
    markdown_r2_key?: string;
  } = {};

  if (snapshot.html_content) {
    const key = `snapshots/${snapshot.job_id}/${id}/page.html`;
    await env.R2.put(key, snapshot.html_content, {
      httpMetadata: { contentType: 'text/html' }
    });
    r2Keys.html_r2_key = key;
  }

  if (snapshot.json_content) {
    const key = `snapshots/${snapshot.job_id}/${id}/data.json`;
    await env.R2.put(key, snapshot.json_content, {
      httpMetadata: { contentType: 'application/json' }
    });
    r2Keys.json_r2_key = key;
  }

  if (snapshot.screenshot_data) {
    const key = `snapshots/${snapshot.job_id}/${id}/screenshot.png`;
    await env.R2.put(key, snapshot.screenshot_data, {
      httpMetadata: { contentType: 'image/png' }
    });
    r2Keys.screenshot_r2_key = key;
  }

  if (snapshot.pdf_data) {
    const key = `snapshots/${snapshot.job_id}/${id}/render.pdf`;
    await env.R2.put(key, snapshot.pdf_data, {
      httpMetadata: { contentType: 'application/pdf' }
    });
    r2Keys.pdf_r2_key = key;
  }

  if (snapshot.markdown_content) {
    const key = `snapshots/${snapshot.job_id}/${id}/extract.md`;
    await env.R2.put(key, snapshot.markdown_content, {
      httpMetadata: { contentType: 'text/markdown' }
    });
    r2Keys.markdown_r2_key = key;
  }

  // Save snapshot record to database
  await env.DB.prepare(
    `INSERT INTO snapshots(
      id, job_id, run_id, content_hash, html_r2_key, json_r2_key, 
      screenshot_r2_key, pdf_r2_key, markdown_r2_key, fetched_at, http_status, etag
    ) VALUES(?1,?2,?3,?4,?5,?6,?7,?8,?9,?10,?11,?12)`
  ).bind(
    id,
    snapshot.job_id,
    snapshot.run_id,
    snapshot.content_hash,
    r2Keys.html_r2_key,
    r2Keys.json_r2_key,
    r2Keys.screenshot_r2_key,
    r2Keys.pdf_r2_key,
    r2Keys.markdown_r2_key,
    timestamp,
    snapshot.http_status,
    snapshot.etag
  ).run();

  return id;
}

/**
 * Get jobs that need daily monitoring.
 */
export async function getJobsForMonitoring(env: StorageEnv): Promise<Job[]> {
  const result = await env.DB.prepare(`
    SELECT * FROM jobs 
    WHERE daily_monitoring_enabled = 1 
    AND status = 'open'
    AND (
      last_status_check_at IS NULL 
      OR datetime(last_status_check_at, '+' || monitoring_frequency_hours || ' hours') <= datetime('now')
    )
    ORDER BY last_status_check_at ASC NULLS FIRST
  `).all();
  
  return result.results || [];
}

/**
 * Update job status and monitoring timestamp.
 */
export async function updateJobStatus(env: StorageEnv, jobId: string, status: string, closureDetected?: boolean): Promise<void> {
  const now = new Date().toISOString();
  
  if (closureDetected) {
    await env.DB.prepare(
      'UPDATE jobs SET status = ?, last_status_check_at = ?, closure_detected_at = ? WHERE id = ?'
    ).bind(status, now, now, jobId).run();
  } else {
    await env.DB.prepare(
      'UPDATE jobs SET status = ?, last_status_check_at = ? WHERE id = ?'
    ).bind(status, now, jobId).run();
  }
}

/**
 * Create job tracking history entry.
 */
export async function createJobTrackingHistory(env: StorageEnv, entry: {
  job_id: string;
  snapshot_id?: string;
  tracking_date: string;
  status: string;
  content_hash?: string;
  title_changed?: boolean;
  requirements_changed?: boolean;
  salary_changed?: boolean;
  description_changed?: boolean;
  error_message?: string;
}): Promise<string> {
  const id = crypto.randomUUID();
  
  await env.DB.prepare(
    `INSERT INTO job_tracking_history(
      id, job_id, snapshot_id, tracking_date, status, content_hash,
      title_changed, requirements_changed, salary_changed, description_changed, error_message
    ) VALUES(?1,?2,?3,?4,?5,?6,?7,?8,?9,?10,?11)`
  ).bind(
    id,
    entry.job_id,
    entry.snapshot_id,
    entry.tracking_date,
    entry.status,
    entry.content_hash,
    entry.title_changed || false,
    entry.requirements_changed || false,
    entry.salary_changed || false,
    entry.description_changed || false,
    entry.error_message
  ).run();

  return id;
}

/**
 * Get job tracking history for a specific job.
 */
export async function getJobTrackingHistory(env: StorageEnv, jobId: string, limit: number = 30): Promise<any[]> {
  const result = await env.DB.prepare(`
    SELECT 
      jth.*,
      s.html_r2_key,
      s.pdf_r2_key,
      s.markdown_r2_key,
      s.fetched_at as snapshot_fetched_at
    FROM job_tracking_history jth
    LEFT JOIN snapshots s ON jth.snapshot_id = s.id
    WHERE jth.job_id = ?
    ORDER BY jth.tracking_date DESC, jth.created_at DESC
    LIMIT ?
  `).bind(jobId, limit).all();
  
  return result.results || [];
}

/**
 * Create or update daily job market statistics.
 */
export async function saveJobMarketStats(env: StorageEnv, date: string, stats: {
  total_jobs_tracked: number;
  new_jobs_found: number;
  jobs_closed: number;
  jobs_modified: number;
  avg_job_duration_days?: number;
  top_companies?: any;
  trending_keywords?: any;
  salary_stats?: any;
  location_stats?: any;
}): Promise<void> {
  await env.DB.prepare(
    `INSERT OR REPLACE INTO job_market_stats(
      id, date, total_jobs_tracked, new_jobs_found, jobs_closed, jobs_modified,
      avg_job_duration_days, top_companies, trending_keywords, salary_stats, location_stats
    ) VALUES(?1,?2,?3,?4,?5,?6,?7,?8,?9,?10,?11)`
  ).bind(
    crypto.randomUUID(),
    date,
    stats.total_jobs_tracked,
    stats.new_jobs_found,
    stats.jobs_closed,
    stats.jobs_modified,
    stats.avg_job_duration_days,
    stats.top_companies ? JSON.stringify(stats.top_companies) : null,
    stats.trending_keywords ? JSON.stringify(stats.trending_keywords) : null,
    stats.salary_stats ? JSON.stringify(stats.salary_stats) : null,
    stats.location_stats ? JSON.stringify(stats.location_stats) : null
  ).run();
}

// Job History and Applicant Profile Functions

<<<<<<< HEAD
import type { ApplicantProfile, JobHistoryEntry, JobHistorySubmission, JobRating } from './types';

=======
>>>>>>> bb6ba505
/**
 * Get an applicant profile by user ID.
 */
export async function getApplicantProfile(env: StorageEnv, userId: string): Promise<ApplicantProfile | null> {
  const result = await env.DB.prepare(
    'SELECT * FROM applicant_profiles WHERE user_id = ?'
  ).bind(userId).first();
  
  if (!result) return null;
  
  return {
    ...result,
    target_roles: result.target_roles ? JSON.parse(result.target_roles) : [],
    skills: result.skills ? JSON.parse(result.skills) : [],
    preferences: result.preferences ? JSON.parse(result.preferences) : {}
  } as ApplicantProfile;
}

/**
 * Create a new applicant profile.
 */
export async function createApplicantProfile(env: StorageEnv, userId: string): Promise<ApplicantProfile> {
  const id = crypto.randomUUID();
  const profile: ApplicantProfile = {
    id,
    user_id: userId,
    created_at: new Date().toISOString(),
    updated_at: new Date().toISOString()
  };

  await env.DB.prepare(`
    INSERT INTO applicant_profiles (id, user_id, created_at, updated_at)
    VALUES (?, ?, ?, ?)
  `).bind(id, userId, profile.created_at, profile.updated_at).run();

  return profile;
}

/**
 * Update an applicant profile.
 */
export async function updateApplicantProfile(env: StorageEnv, applicantId: string, updates: Partial<ApplicantProfile>): Promise<void> {
  const setClause = [];
  const values = [];
  
  for (const [key, value] of Object.entries(updates)) {
    if (value !== undefined && key !== 'id' && key !== 'user_id') {
      setClause.push(`${key} = ?`);
      if (Array.isArray(value) || typeof value === 'object') {
        values.push(JSON.stringify(value));
      } else {
        values.push(value);
      }
    }
  }
  
  if (setClause.length === 0) return;
  
  setClause.push('updated_at = ?');
  values.push(new Date().toISOString());
  values.push(applicantId);

  await env.DB.prepare(`
    UPDATE applicant_profiles 
    SET ${setClause.join(', ')} 
    WHERE id = ?
  `).bind(...values).run();
}

/**
 * Save a job history submission.
 */
export async function saveJobHistorySubmission(env: StorageEnv, submission: JobHistorySubmission): Promise<void> {
  await env.DB.prepare(`
    INSERT INTO job_history_submissions 
    (id, applicant_id, raw_content, content_type, processing_status, submitted_at)
    VALUES (?, ?, ?, ?, ?, ?)
  `).bind(
    submission.id,
    submission.applicant_id,
    submission.raw_content,
    submission.content_type,
    submission.processing_status,
    submission.submitted_at
  ).run();
}

/**
 * Update a job history submission.
 */
export async function updateJobHistorySubmission(env: StorageEnv, submissionId: string, updates: Partial<JobHistorySubmission>): Promise<void> {
  const setClause = [];
  const values = [];
  
  for (const [key, value] of Object.entries(updates)) {
    if (value !== undefined && key !== 'id') {
      setClause.push(`${key} = ?`);
      values.push(value);
    }
  }
  
  if (setClause.length === 0) return;
  
  values.push(submissionId);

  await env.DB.prepare(`
    UPDATE job_history_submissions 
    SET ${setClause.join(', ')} 
    WHERE id = ?
  `).bind(...values).run();
}

/**
 * Save a job history entry.
 */
export async function saveJobHistoryEntry(env: StorageEnv, entry: JobHistoryEntry): Promise<JobHistoryEntry> {
  const id = entry.id || crypto.randomUUID();
  const now = new Date().toISOString();
  
  await env.DB.prepare(`
    INSERT INTO job_history 
    (id, applicant_id, company_name, job_title, department, employment_type, 
     start_date, end_date, is_current, location, salary_min, salary_max, 
     salary_currency, responsibilities, achievements, skills_used, technologies, 
     keywords, created_at, updated_at)
    VALUES (?, ?, ?, ?, ?, ?, ?, ?, ?, ?, ?, ?, ?, ?, ?, ?, ?, ?, ?, ?)
  `).bind(
    id, entry.applicant_id, entry.company_name, entry.job_title, entry.department,
    entry.employment_type, entry.start_date, entry.end_date, entry.is_current ? 1 : 0,
    entry.location, entry.salary_min, entry.salary_max, entry.salary_currency,
    entry.responsibilities, entry.achievements, 
    entry.skills_used ? JSON.stringify(entry.skills_used) : null,
    entry.technologies ? JSON.stringify(entry.technologies) : null,
    entry.keywords ? JSON.stringify(entry.keywords) : null,
    now, now
  ).run();

  return { ...entry, id, created_at: now, updated_at: now };
}

/**
 * Get job history by applicant ID.
 */
export async function getJobHistoryByApplicant(env: StorageEnv, applicantId: string): Promise<JobHistoryEntry[]> {
  const results = await env.DB.prepare(
    'SELECT * FROM job_history WHERE applicant_id = ? ORDER BY start_date DESC'
  ).bind(applicantId).all();
  
  return results.results.map((row: any): JobHistoryEntry => ({
    id: row.id,
    applicant_id: row.applicant_id,
    company_name: row.company_name,
    job_title: row.job_title,
    department: row.department,
    employment_type: row.employment_type,
    start_date: row.start_date,
    end_date: row.end_date,
    location: row.location,
    salary_min: row.salary_min,
    salary_max: row.salary_max,
    salary_currency: row.salary_currency,
    responsibilities: row.responsibilities,
    achievements: row.achievements,
    created_at: row.created_at,
    updated_at: row.updated_at,
    is_current: Boolean(row.is_current),
    skills_used: row.skills_used ? JSON.parse(row.skills_used) : [],
    technologies: row.technologies ? JSON.parse(row.technologies) : [],
    keywords: row.keywords ? JSON.parse(row.keywords) : []
  }));
}

/**
 * Get job history submissions by applicant ID.
 */
export async function getJobHistorySubmissions(env: StorageEnv, applicantId: string): Promise<JobHistorySubmission[]> {
  const results = await env.DB.prepare(
    'SELECT * FROM job_history_submissions WHERE applicant_id = ? ORDER BY submitted_at DESC'
  ).bind(applicantId).all();
  
  return results.results as JobHistorySubmission[];
}

/**
 * Save or update a job rating.
 */
export async function saveJobRating(env: StorageEnv, rating: JobRating): Promise<JobRating> {
  const id = rating.id || crypto.randomUUID();
  const now = new Date().toISOString();
  
  // Use INSERT ... ON CONFLICT for a safe upsert
  await env.DB.prepare(`
    INSERT INTO job_ratings 
    (id, applicant_id, job_id, overall_score, skill_match_score, experience_match_score,
     compensation_fit_score, location_fit_score, company_culture_score, growth_potential_score,
     rating_summary, recommendation, strengths, gaps, improvement_suggestions,
     created_at, updated_at)
    VALUES (?, ?, ?, ?, ?, ?, ?, ?, ?, ?, ?, ?, ?, ?, ?, ?, ?)
    ON CONFLICT(applicant_id, job_id) DO UPDATE SET
      overall_score = excluded.overall_score,
      skill_match_score = excluded.skill_match_score,
      experience_match_score = excluded.experience_match_score,
      compensation_fit_score = excluded.compensation_fit_score,
      location_fit_score = excluded.location_fit_score,
      company_culture_score = excluded.company_culture_score,
      growth_potential_score = excluded.growth_potential_score,
      rating_summary = excluded.rating_summary,
      recommendation = excluded.recommendation,
      strengths = excluded.strengths,
      gaps = excluded.gaps,
      improvement_suggestions = excluded.improvement_suggestions,
      updated_at = excluded.updated_at
  `).bind(
    id, rating.applicant_id, rating.job_id, rating.overall_score, rating.skill_match_score,
    rating.experience_match_score, rating.compensation_fit_score, rating.location_fit_score,
    rating.company_culture_score, rating.growth_potential_score, rating.rating_summary,
    rating.recommendation, 
    rating.strengths ? JSON.stringify(rating.strengths) : null,
    rating.gaps ? JSON.stringify(rating.gaps) : null,
    rating.improvement_suggestions, now, now
  ).run();

  return { ...rating, id, created_at: now, updated_at: now };
}

/**
 * Get job ratings by applicant ID.
 */
export async function getJobRatingsByApplicant(env: StorageEnv, applicantId: string): Promise<JobRating[]> {
  const results = await env.DB.prepare(`
    SELECT jr.*, j.title as job_title, j.company as job_company, j.url as job_url
    FROM job_ratings jr
    JOIN jobs j ON jr.job_id = j.id
    WHERE jr.applicant_id = ?
    ORDER BY jr.overall_score DESC
  `).bind(applicantId).all();
  
  return results.results.map((row: any) => ({
    ...row,
    strengths: row.strengths ? JSON.parse(row.strengths) : [],
    gaps: row.gaps ? JSON.parse(row.gaps) : []
  })) as JobRating[];
}<|MERGE_RESOLUTION|>--- conflicted
+++ resolved
@@ -461,11 +461,6 @@
 
 // Job History and Applicant Profile Functions
 
-<<<<<<< HEAD
-import type { ApplicantProfile, JobHistoryEntry, JobHistorySubmission, JobRating } from './types';
-
-=======
->>>>>>> bb6ba505
 /**
  * Get an applicant profile by user ID.
  */
