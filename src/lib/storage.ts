--- conflicted
+++ resolved
@@ -3,31 +3,24 @@
  * Handles database operations for jobs, sites, and related entities.
  */
 
-import { embedText } from "./ai";
 import type {
+  Job,
+  Site,
+  SearchConfig,
+  Run,
   ApplicantProfile,
-  Job,
   JobHistoryEntry,
   JobHistorySubmission,
   JobRating,
-<<<<<<< HEAD
-  Run,
-  SearchConfig,
-  Site,
-} from "./types";
-=======
 } from './types';
 import { embedText } from './ai';
 import { processJobIngestion } from '../jobs/pipeline';
->>>>>>> 56cc2f18
 
 export interface StorageEnv {
   DB: D1Database;
   AI: Ai;
   VECTORIZE_INDEX: VectorizeIndex;
   R2: R2Bucket;
-  DEFAULT_MODEL_WEB_BROWSER: keyof AiModels;
-  EMBEDDING_MODEL: keyof AiModels;
 }
 
 /**
@@ -38,25 +31,23 @@
   // Look up existing job by URL first to preserve the ID and first_seen_at
   let id = job.id;
   let existingFirstSeenAt: string | undefined;
-
+  
   if (!id && job.url) {
     const existingJob = await env.DB.prepare(
-      "SELECT id, first_seen_at FROM jobs WHERE url = ?"
-    )
-      .bind(job.url)
-      .first<{ id: string; first_seen_at: string | null }>();
-
+      'SELECT id, first_seen_at FROM jobs WHERE url = ?'
+    ).bind(job.url).first<{ id: string; first_seen_at: string | null }>();
+    
     if (existingJob) {
       id = existingJob.id;
-      existingFirstSeenAt = existingJob.first_seen_at || undefined;
+      existingFirstSeenAt = existingJob.first_seen_at;
     }
   }
-
+  
   // Generate new ID only if no existing job found and no ID provided
   if (!id) {
     id = crypto.randomUUID();
   }
-
+  
   await env.DB.prepare(
     `INSERT OR REPLACE INTO jobs(
       id, site_id, url, canonical_url, title, company, location,
@@ -86,14 +77,12 @@
       job.requirements_md,
       job.posted_at,
       job.closed_at,
-      job.status || "open",
-      job.source || "SCRAPED",
+      job.status || 'open',
+      job.source || 'SCRAPED',
       job.last_seen_open_at,
       job.first_seen_at || existingFirstSeenAt || new Date().toISOString(),
       new Date().toISOString(),
-      job.daily_monitoring_enabled !== undefined
-        ? job.daily_monitoring_enabled
-        : true,
+      job.daily_monitoring_enabled !== undefined ? job.daily_monitoring_enabled : true,
       job.monitoring_frequency_hours || 24,
       job.last_status_check_at,
       job.closure_detected_at,
@@ -133,26 +122,23 @@
 /**
  * Get jobs from the database with optional filtering.
  */
-export async function getJobs(
-  env: StorageEnv,
-  options: {
-    status?: string;
-    site_id?: string;
-    limit?: number;
-  } = {}
-): Promise<Job[]> {
+export async function getJobs(env: StorageEnv, options: {
+  status?: string;
+  site_id?: string;
+  limit?: number;
+} = {}): Promise<Job[]> {
   const { status, site_id, limit = 50 } = options;
-
-  let sql = "SELECT * FROM jobs WHERE 1=1";
-  const params: unknown[] = [];
+  
+  let sql = 'SELECT * FROM jobs WHERE 1=1';
+  const params: any[] = [];
 
   if (status) {
-    sql += " AND status = ?";
+    sql += ' AND status = ?';
     params.push(status);
   }
-
+  
   if (site_id) {
-    sql += " AND site_id = ?";
+    sql += ' AND site_id = ?';
     params.push(site_id);
   }
 
@@ -160,16 +146,16 @@
 
   const stmt = env.DB.prepare(sql);
   const result = await stmt.bind(...params).all();
-  return (result.results as unknown as Job[]) || [];
+  return result.results || [];
 }
 
 /**
  * Get a single job by ID.
  */
 export async function getJob(env: StorageEnv, id: string): Promise<Job | null> {
-  const stmt = env.DB.prepare("SELECT * FROM jobs WHERE id = ?1");
+  const stmt = env.DB.prepare('SELECT * FROM jobs WHERE id = ?1');
   const result = await stmt.bind(id).first();
-  return (result as unknown as Job) || null;
+  return result || null;
 }
 
 /**
@@ -218,10 +204,7 @@
  */
 export async function createSite(env: StorageEnv, site: Site): Promise<string> {
   const id = site.id || crypto.randomUUID();
-<<<<<<< HEAD
-=======
   const createdAt = site.created_at || new Date().toISOString();
->>>>>>> 56cc2f18
 
   await env.DB.prepare(
     `INSERT INTO sites(
@@ -247,13 +230,6 @@
 /**
  * Update an existing site.
  */
-<<<<<<< HEAD
-export async function getSites(env: StorageEnv): Promise<Site[]> {
-  const result = await env.DB.prepare(
-    "SELECT * FROM sites ORDER BY name"
-  ).all();
-  return (result.results as unknown as Site[]) || [];
-=======
 export async function updateSite(env: StorageEnv, id: string, updates: Partial<Site>): Promise<void> {
   const fields: string[] = [];
   const values: any[] = [];
@@ -304,18 +280,14 @@
     .bind(id)
     .run();
   return (result as any)?.success !== false;
->>>>>>> 56cc2f18
 }
 
 /**
  * Save a search configuration.
  */
-export async function saveSearchConfig(
-  env: StorageEnv,
-  config: SearchConfig
-): Promise<string> {
+export async function saveSearchConfig(env: StorageEnv, config: SearchConfig): Promise<string> {
   const id = config.id || crypto.randomUUID();
-
+  
   await env.DB.prepare(
     `INSERT OR REPLACE INTO search_configs(
       id, name, keywords, locations, include_domains, 
@@ -341,71 +313,55 @@
 /**
  * Get all search configurations.
  */
-export async function getSearchConfigs(
-  env: StorageEnv
-): Promise<SearchConfig[]> {
+export async function getSearchConfigs(env: StorageEnv): Promise<SearchConfig[]> {
+  const result = await env.DB.prepare('SELECT * FROM search_configs ORDER BY name').all();
+  return result.results || [];
+}
+
+/**
+ * Create a new run entry.
+ */
+export async function createRun(env: StorageEnv, type: string, config_id?: string): Promise<string> {
+  const id = crypto.randomUUID();
+  
+  await env.DB.prepare(
+    'INSERT INTO runs(id, type, config_id, status) VALUES(?1, ?2, ?3, ?4)'
+  )
+    .bind(id, type, config_id, 'queued')
+    .run();
+
+  return id;
+}
+
+/**
+ * Get recent runs.
+ */
+export async function getRuns(env: StorageEnv, limit: number = 20): Promise<Run[]> {
   const result = await env.DB.prepare(
-    "SELECT * FROM search_configs ORDER BY name"
-  ).all();
-  return (result.results as unknown as SearchConfig[]) || [];
-}
-
-/**
- * Create a new run entry.
- */
-export async function createRun(
-  env: StorageEnv,
-  type: string,
-  config_id?: string
-): Promise<string> {
-  const id = crypto.randomUUID();
-
-  await env.DB.prepare(
-    "INSERT INTO runs(id, type, config_id, status) VALUES(?1, ?2, ?3, ?4)"
-  )
-    .bind(id, type, config_id, "queued")
-    .run();
-
-  return id;
-}
-
-/**
- * Get recent runs.
- */
-export async function getRuns(
-  env: StorageEnv,
-  limit: number = 20
-): Promise<Run[]> {
-  const result = await env.DB.prepare(
-    "SELECT * FROM runs ORDER BY started_at DESC LIMIT ?1"
-  )
-    .bind(limit)
-    .all();
-
-  return (result.results as unknown as Run[]) || [];
+    'SELECT * FROM runs ORDER BY started_at DESC LIMIT ?1'
+  ).bind(limit).all();
+  
+  return result.results || [];
 }
 
 /**
  * Create a new snapshot with enhanced storage options.
  */
-export async function createSnapshot(
-  env: StorageEnv,
-  snapshot: {
-    job_id: string;
-    run_id?: string;
-    content_hash?: string;
-    html_content?: string;
-    json_content?: string;
-    screenshot_data?: ArrayBuffer;
-    pdf_data?: ArrayBuffer;
-    markdown_content?: string;
-    http_status?: number;
-    etag?: string;
-  }
-): Promise<string> {
+export async function createSnapshot(env: StorageEnv, snapshot: {
+  job_id: string;
+  run_id?: string;
+  content_hash?: string;
+  html_content?: string;
+  json_content?: string;
+  screenshot_data?: ArrayBuffer;
+  pdf_data?: ArrayBuffer;
+  markdown_content?: string;
+  http_status?: number;
+  etag?: string;
+}): Promise<string> {
   const id = crypto.randomUUID();
   const timestamp = new Date().toISOString();
-
+  
   // Store content in R2 and get keys
   const r2Keys: {
     html_r2_key?: string;
@@ -418,7 +374,7 @@
   if (snapshot.html_content) {
     const key = `snapshots/${snapshot.job_id}/${id}/page.html`;
     await env.R2.put(key, snapshot.html_content, {
-      httpMetadata: { contentType: "text/html" },
+      httpMetadata: { contentType: 'text/html' }
     });
     r2Keys.html_r2_key = key;
   }
@@ -426,7 +382,7 @@
   if (snapshot.json_content) {
     const key = `snapshots/${snapshot.job_id}/${id}/data.json`;
     await env.R2.put(key, snapshot.json_content, {
-      httpMetadata: { contentType: "application/json" },
+      httpMetadata: { contentType: 'application/json' }
     });
     r2Keys.json_r2_key = key;
   }
@@ -434,7 +390,7 @@
   if (snapshot.screenshot_data) {
     const key = `snapshots/${snapshot.job_id}/${id}/screenshot.png`;
     await env.R2.put(key, snapshot.screenshot_data, {
-      httpMetadata: { contentType: "image/png" },
+      httpMetadata: { contentType: 'image/png' }
     });
     r2Keys.screenshot_r2_key = key;
   }
@@ -442,7 +398,7 @@
   if (snapshot.pdf_data) {
     const key = `snapshots/${snapshot.job_id}/${id}/render.pdf`;
     await env.R2.put(key, snapshot.pdf_data, {
-      httpMetadata: { contentType: "application/pdf" },
+      httpMetadata: { contentType: 'application/pdf' }
     });
     r2Keys.pdf_r2_key = key;
   }
@@ -450,7 +406,7 @@
   if (snapshot.markdown_content) {
     const key = `snapshots/${snapshot.job_id}/${id}/extract.md`;
     await env.R2.put(key, snapshot.markdown_content, {
-      httpMetadata: { contentType: "text/markdown" },
+      httpMetadata: { contentType: 'text/markdown' }
     });
     r2Keys.markdown_r2_key = key;
   }
@@ -461,22 +417,20 @@
       id, job_id, run_id, content_hash, html_r2_key, json_r2_key, 
       screenshot_r2_key, pdf_r2_key, markdown_r2_key, fetched_at, http_status, etag
     ) VALUES(?1,?2,?3,?4,?5,?6,?7,?8,?9,?10,?11,?12)`
-  )
-    .bind(
-      id,
-      snapshot.job_id,
-      snapshot.run_id,
-      snapshot.content_hash,
-      r2Keys.html_r2_key,
-      r2Keys.json_r2_key,
-      r2Keys.screenshot_r2_key,
-      r2Keys.pdf_r2_key,
-      r2Keys.markdown_r2_key,
-      timestamp,
-      snapshot.http_status,
-      snapshot.etag
-    )
-    .run();
+  ).bind(
+    id,
+    snapshot.job_id,
+    snapshot.run_id,
+    snapshot.content_hash,
+    r2Keys.html_r2_key,
+    r2Keys.json_r2_key,
+    r2Keys.screenshot_r2_key,
+    r2Keys.pdf_r2_key,
+    r2Keys.markdown_r2_key,
+    timestamp,
+    snapshot.http_status,
+    snapshot.etag
+  ).run();
 
   return id;
 }
@@ -485,8 +439,7 @@
  * Get jobs that need daily monitoring.
  */
 export async function getJobsForMonitoring(env: StorageEnv): Promise<Job[]> {
-  const result = await env.DB.prepare(
-    `
+  const result = await env.DB.prepare(`
     SELECT * FROM jobs 
     WHERE daily_monitoring_enabled = 1 
     AND status = 'open'
@@ -495,78 +448,63 @@
       OR datetime(last_status_check_at, '+' || monitoring_frequency_hours || ' hours') <= datetime('now')
     )
     ORDER BY last_status_check_at ASC NULLS FIRST
-  `
-  ).all();
-
-  return (result.results as unknown as Job[]) || [];
+  `).all();
+  
+  return result.results || [];
 }
 
 /**
  * Update job status and monitoring timestamp.
  */
-export async function updateJobStatus(
-  env: StorageEnv,
-  jobId: string,
-  status: string,
-  closureDetected?: boolean
-): Promise<void> {
+export async function updateJobStatus(env: StorageEnv, jobId: string, status: string, closureDetected?: boolean): Promise<void> {
   const now = new Date().toISOString();
-
+  
   if (closureDetected) {
     await env.DB.prepare(
-      "UPDATE jobs SET status = ?, last_status_check_at = ?, closure_detected_at = ? WHERE id = ?"
-    )
-      .bind(status, now, now, jobId)
-      .run();
+      'UPDATE jobs SET status = ?, last_status_check_at = ?, closure_detected_at = ? WHERE id = ?'
+    ).bind(status, now, now, jobId).run();
   } else {
     await env.DB.prepare(
-      "UPDATE jobs SET status = ?, last_status_check_at = ? WHERE id = ?"
-    )
-      .bind(status, now, jobId)
-      .run();
+      'UPDATE jobs SET status = ?, last_status_check_at = ? WHERE id = ?'
+    ).bind(status, now, jobId).run();
   }
 }
 
 /**
  * Create job tracking history entry.
  */
-export async function createJobTrackingHistory(
-  env: StorageEnv,
-  entry: {
-    job_id: string;
-    snapshot_id?: string;
-    tracking_date: string;
-    status: string;
-    content_hash?: string;
-    title_changed?: boolean;
-    requirements_changed?: boolean;
-    salary_changed?: boolean;
-    description_changed?: boolean;
-    error_message?: string;
-  }
-): Promise<string> {
+export async function createJobTrackingHistory(env: StorageEnv, entry: {
+  job_id: string;
+  snapshot_id?: string;
+  tracking_date: string;
+  status: string;
+  content_hash?: string;
+  title_changed?: boolean;
+  requirements_changed?: boolean;
+  salary_changed?: boolean;
+  description_changed?: boolean;
+  error_message?: string;
+}): Promise<string> {
   const id = crypto.randomUUID();
-
+  
   await env.DB.prepare(
     `INSERT INTO job_tracking_history(
       id, job_id, snapshot_id, tracking_date, status, content_hash,
       title_changed, requirements_changed, salary_changed, description_changed, error_message
     ) VALUES(?1,?2,?3,?4,?5,?6,?7,?8,?9,?10,?11)`
-  )
-    .bind(
-      id,
-      entry.job_id,
-      entry.snapshot_id,
-      entry.tracking_date,
-      entry.status,
-      entry.content_hash,
-      entry.title_changed || false,
-      entry.requirements_changed || false,
-      entry.salary_changed || false,
-      entry.description_changed || false,
-      entry.error_message
-    )
-    .run();
+  ).bind(
+    id,
+    entry.job_id,
+    entry.snapshot_id,
+    entry.tracking_date,
+    entry.status,
+    entry.content_hash,
+    entry.title_changed || false,
+    entry.requirements_changed || false,
+    entry.salary_changed || false,
+    entry.description_changed || false,
+    entry.error_message
+  ).run();
 
   return id;
 }
@@ -574,13 +512,8 @@
 /**
  * Get job tracking history for a specific job.
  */
-export async function getJobTrackingHistory(
-  env: StorageEnv,
-  jobId: string,
-  limit: number = 30
-): Promise<any[]> {
-  const result = await env.DB.prepare(
-    `
+export async function getJobTrackingHistory(env: StorageEnv, jobId: string, limit: number = 30): Promise<any[]> {
+  const result = await env.DB.prepare(`
     SELECT 
       jth.*,
       s.html_r2_key,
@@ -592,52 +525,43 @@
     WHERE jth.job_id = ?
     ORDER BY jth.tracking_date DESC, jth.created_at DESC
     LIMIT ?
-  `
-  )
-    .bind(jobId, limit)
-    .all();
-
+  `).bind(jobId, limit).all();
+  
   return result.results || [];
 }
 
 /**
  * Create or update daily job market statistics.
  */
-export async function saveJobMarketStats(
-  env: StorageEnv,
-  date: string,
-  stats: {
-    total_jobs_tracked: number;
-    new_jobs_found: number;
-    jobs_closed: number;
-    jobs_modified: number;
-    avg_job_duration_days?: number;
-    top_companies?: Record<string, unknown>[];
-    trending_keywords?: Record<string, unknown>[];
-    salary_stats?: Record<string, unknown>;
-    location_stats?: Record<string, unknown>[];
-  }
-): Promise<void> {
+export async function saveJobMarketStats(env: StorageEnv, date: string, stats: {
+  total_jobs_tracked: number;
+  new_jobs_found: number;
+  jobs_closed: number;
+  jobs_modified: number;
+  avg_job_duration_days?: number;
+  top_companies?: any;
+  trending_keywords?: any;
+  salary_stats?: any;
+  location_stats?: any;
+}): Promise<void> {
   await env.DB.prepare(
     `INSERT OR REPLACE INTO job_market_stats(
       id, date, total_jobs_tracked, new_jobs_found, jobs_closed, jobs_modified,
       avg_job_duration_days, top_companies, trending_keywords, salary_stats, location_stats
     ) VALUES(?1,?2,?3,?4,?5,?6,?7,?8,?9,?10,?11)`
-  )
-    .bind(
-      crypto.randomUUID(),
-      date,
-      stats.total_jobs_tracked,
-      stats.new_jobs_found,
-      stats.jobs_closed,
-      stats.jobs_modified,
-      stats.avg_job_duration_days,
-      stats.top_companies ? JSON.stringify(stats.top_companies) : null,
-      stats.trending_keywords ? JSON.stringify(stats.trending_keywords) : null,
-      stats.salary_stats ? JSON.stringify(stats.salary_stats) : null,
-      stats.location_stats ? JSON.stringify(stats.location_stats) : null
-    )
-    .run();
+  ).bind(
+    crypto.randomUUID(),
+    date,
+    stats.total_jobs_tracked,
+    stats.new_jobs_found,
+    stats.jobs_closed,
+    stats.jobs_modified,
+    stats.avg_job_duration_days,
+    stats.top_companies ? JSON.stringify(stats.top_companies) : null,
+    stats.trending_keywords ? JSON.stringify(stats.trending_keywords) : null,
+    stats.salary_stats ? JSON.stringify(stats.salary_stats) : null,
+    stats.location_stats ? JSON.stringify(stats.location_stats) : null
+  ).run();
 }
 
 // Job History and Applicant Profile Functions
@@ -645,54 +569,37 @@
 /**
  * Get an applicant profile by user ID.
  */
-export async function getApplicantProfile(
-  env: StorageEnv,
-  userId: string
-): Promise<ApplicantProfile | null> {
+export async function getApplicantProfile(env: StorageEnv, userId: string): Promise<ApplicantProfile | null> {
   const result = await env.DB.prepare(
-    "SELECT * FROM applicant_profiles WHERE user_id = ?"
-  )
-    .bind(userId)
-    .first();
-
+    'SELECT * FROM applicant_profiles WHERE user_id = ?'
+  ).bind(userId).first();
+  
   if (!result) return null;
-
-  const typedResult = result as any;
+  
   return {
-    ...typedResult,
-    target_roles: typedResult.target_roles
-      ? JSON.parse(typedResult.target_roles)
-      : [],
-    skills: typedResult.skills ? JSON.parse(typedResult.skills) : [],
-    preferences: typedResult.preferences
-      ? JSON.parse(typedResult.preferences)
-      : {},
+    ...result,
+    target_roles: result.target_roles ? JSON.parse(result.target_roles) : [],
+    skills: result.skills ? JSON.parse(result.skills) : [],
+    preferences: result.preferences ? JSON.parse(result.preferences) : {}
   } as ApplicantProfile;
 }
 
 /**
  * Create a new applicant profile.
  */
-export async function createApplicantProfile(
-  env: StorageEnv,
-  userId: string
-): Promise<ApplicantProfile> {
+export async function createApplicantProfile(env: StorageEnv, userId: string): Promise<ApplicantProfile> {
   const id = crypto.randomUUID();
   const profile: ApplicantProfile = {
     id,
     user_id: userId,
     created_at: new Date().toISOString(),
-    updated_at: new Date().toISOString(),
+    updated_at: new Date().toISOString()
   };
 
-  await env.DB.prepare(
-    `
+  await env.DB.prepare(`
     INSERT INTO applicant_profiles (id, user_id, created_at, updated_at)
     VALUES (?, ?, ?, ?)
-  `
-  )
-    .bind(id, userId, profile.created_at, profile.updated_at)
-    .run();
+  `).bind(id, userId, profile.created_at, profile.updated_at).run();
 
   return profile;
 }
@@ -700,143 +607,101 @@
 /**
  * Update an applicant profile.
  */
-export async function updateApplicantProfile(
-  env: StorageEnv,
-  applicantId: string,
-  updates: Partial<ApplicantProfile>
-): Promise<void> {
+export async function updateApplicantProfile(env: StorageEnv, applicantId: string, updates: Partial<ApplicantProfile>): Promise<void> {
   const setClause = [];
   const values = [];
-
+  
   for (const [key, value] of Object.entries(updates)) {
-    if (value !== undefined && key !== "id" && key !== "user_id") {
+    if (value !== undefined && key !== 'id' && key !== 'user_id') {
       setClause.push(`${key} = ?`);
-      if (Array.isArray(value) || typeof value === "object") {
+      if (Array.isArray(value) || typeof value === 'object') {
         values.push(JSON.stringify(value));
       } else {
         values.push(value);
       }
     }
   }
-
+  
   if (setClause.length === 0) return;
-
-  setClause.push("updated_at = ?");
+  
+  setClause.push('updated_at = ?');
   values.push(new Date().toISOString());
   values.push(applicantId);
 
-  await env.DB.prepare(
-    `
+  await env.DB.prepare(`
     UPDATE applicant_profiles 
-    SET ${setClause.join(", ")} 
+    SET ${setClause.join(', ')} 
     WHERE id = ?
-  `
-  )
-    .bind(...values)
-    .run();
+  `).bind(...values).run();
 }
 
 /**
  * Save a job history submission.
  */
-export async function saveJobHistorySubmission(
-  env: StorageEnv,
-  submission: JobHistorySubmission
-): Promise<void> {
-  await env.DB.prepare(
-    `
+export async function saveJobHistorySubmission(env: StorageEnv, submission: JobHistorySubmission): Promise<void> {
+  await env.DB.prepare(`
     INSERT INTO job_history_submissions 
     (id, applicant_id, raw_content, content_type, processing_status, submitted_at)
     VALUES (?, ?, ?, ?, ?, ?)
-  `
-  )
-    .bind(
-      submission.id,
-      submission.applicant_id,
-      submission.raw_content,
-      submission.content_type,
-      submission.processing_status,
-      submission.submitted_at
-    )
-    .run();
+  `).bind(
+    submission.id,
+    submission.applicant_id,
+    submission.raw_content,
+    submission.content_type,
+    submission.processing_status,
+    submission.submitted_at
+  ).run();
 }
 
 /**
  * Update a job history submission.
  */
-export async function updateJobHistorySubmission(
-  env: StorageEnv,
-  submissionId: string,
-  updates: Partial<JobHistorySubmission>
-): Promise<void> {
+export async function updateJobHistorySubmission(env: StorageEnv, submissionId: string, updates: Partial<JobHistorySubmission>): Promise<void> {
   const setClause = [];
   const values = [];
-
+  
   for (const [key, value] of Object.entries(updates)) {
-    if (value !== undefined && key !== "id") {
+    if (value !== undefined && key !== 'id') {
       setClause.push(`${key} = ?`);
       values.push(value);
     }
   }
-
+  
   if (setClause.length === 0) return;
-
+  
   values.push(submissionId);
 
-  await env.DB.prepare(
-    `
+  await env.DB.prepare(`
     UPDATE job_history_submissions 
-    SET ${setClause.join(", ")} 
+    SET ${setClause.join(', ')} 
     WHERE id = ?
-  `
-  )
-    .bind(...values)
-    .run();
+  `).bind(...values).run();
 }
 
 /**
  * Save a job history entry.
  */
-export async function saveJobHistoryEntry(
-  env: StorageEnv,
-  entry: JobHistoryEntry
-): Promise<JobHistoryEntry> {
+export async function saveJobHistoryEntry(env: StorageEnv, entry: JobHistoryEntry): Promise<JobHistoryEntry> {
   const id = entry.id || crypto.randomUUID();
   const now = new Date().toISOString();
-
-  await env.DB.prepare(
-    `
+  
+  await env.DB.prepare(`
     INSERT INTO job_history 
     (id, applicant_id, company_name, job_title, department, employment_type, 
      start_date, end_date, is_current, location, salary_min, salary_max, 
      salary_currency, responsibilities, achievements, skills_used, technologies, 
      keywords, created_at, updated_at)
     VALUES (?, ?, ?, ?, ?, ?, ?, ?, ?, ?, ?, ?, ?, ?, ?, ?, ?, ?, ?, ?)
-  `
-  )
-    .bind(
-      id,
-      entry.applicant_id,
-      entry.company_name,
-      entry.job_title,
-      entry.department,
-      entry.employment_type,
-      entry.start_date,
-      entry.end_date,
-      entry.is_current ? 1 : 0,
-      entry.location,
-      entry.salary_min,
-      entry.salary_max,
-      entry.salary_currency,
-      entry.responsibilities,
-      entry.achievements,
-      entry.skills_used ? JSON.stringify(entry.skills_used) : null,
-      entry.technologies ? JSON.stringify(entry.technologies) : null,
-      entry.keywords ? JSON.stringify(entry.keywords) : null,
-      now,
-      now
-    )
-    .run();
+  `).bind(
+    id, entry.applicant_id, entry.company_name, entry.job_title, entry.department,
+    entry.employment_type, entry.start_date, entry.end_date, entry.is_current ? 1 : 0,
+    entry.location, entry.salary_min, entry.salary_max, entry.salary_currency,
+    entry.responsibilities, entry.achievements, 
+    entry.skills_used ? JSON.stringify(entry.skills_used) : null,
+    entry.technologies ? JSON.stringify(entry.technologies) : null,
+    entry.keywords ? JSON.stringify(entry.keywords) : null,
+    now, now
+  ).run();
 
   return { ...entry, id, created_at: now, updated_at: now };
 }
@@ -844,73 +709,55 @@
 /**
  * Get job history by applicant ID.
  */
-export async function getJobHistoryByApplicant(
-  env: StorageEnv,
-  applicantId: string
-): Promise<JobHistoryEntry[]> {
+export async function getJobHistoryByApplicant(env: StorageEnv, applicantId: string): Promise<JobHistoryEntry[]> {
   const results = await env.DB.prepare(
-    "SELECT * FROM job_history WHERE applicant_id = ? ORDER BY start_date DESC"
-  )
-    .bind(applicantId)
-    .all();
-
-  return results.results.map(
-    (row: Record<string, unknown>): JobHistoryEntry => ({
-      id: row.id as string,
-      applicant_id: row.applicant_id as string,
-      company_name: row.company_name as string,
-      job_title: row.job_title as string,
-      department: row.department as string,
-      employment_type: row.employment_type as string,
-      start_date: row.start_date as string,
-      end_date: row.end_date as string,
-      location: row.location as string,
-      salary_min: row.salary_min as number | undefined,
-      salary_max: row.salary_max as number | undefined,
-      salary_currency: row.salary_currency as string | undefined,
-      responsibilities: row.responsibilities as string | undefined,
-      achievements: row.achievements as string | undefined,
-      created_at: row.created_at as string | undefined,
-      updated_at: row.updated_at as string | undefined,
-      is_current: Boolean(row.is_current),
-      skills_used: row.skills_used ? JSON.parse(row.skills_used as string) : [],
-      technologies: row.technologies
-        ? JSON.parse(row.technologies as string)
-        : [],
-      keywords: row.keywords ? JSON.parse(row.keywords as string) : [],
-    })
-  );
+    'SELECT * FROM job_history WHERE applicant_id = ? ORDER BY start_date DESC'
+  ).bind(applicantId).all();
+  
+  return results.results.map((row: any): JobHistoryEntry => ({
+    id: row.id,
+    applicant_id: row.applicant_id,
+    company_name: row.company_name,
+    job_title: row.job_title,
+    department: row.department,
+    employment_type: row.employment_type,
+    start_date: row.start_date,
+    end_date: row.end_date,
+    location: row.location,
+    salary_min: row.salary_min,
+    salary_max: row.salary_max,
+    salary_currency: row.salary_currency,
+    responsibilities: row.responsibilities,
+    achievements: row.achievements,
+    created_at: row.created_at,
+    updated_at: row.updated_at,
+    is_current: Boolean(row.is_current),
+    skills_used: row.skills_used ? JSON.parse(row.skills_used) : [],
+    technologies: row.technologies ? JSON.parse(row.technologies) : [],
+    keywords: row.keywords ? JSON.parse(row.keywords) : []
+  }));
 }
 
 /**
  * Get job history submissions by applicant ID.
  */
-export async function getJobHistorySubmissions(
-  env: StorageEnv,
-  applicantId: string
-): Promise<JobHistorySubmission[]> {
+export async function getJobHistorySubmissions(env: StorageEnv, applicantId: string): Promise<JobHistorySubmission[]> {
   const results = await env.DB.prepare(
-    "SELECT * FROM job_history_submissions WHERE applicant_id = ? ORDER BY submitted_at DESC"
-  )
-    .bind(applicantId)
-    .all();
-
-  return (results.results as unknown as JobHistorySubmission[]) || [];
+    'SELECT * FROM job_history_submissions WHERE applicant_id = ? ORDER BY submitted_at DESC'
+  ).bind(applicantId).all();
+  
+  return results.results as JobHistorySubmission[];
 }
 
 /**
  * Save or update a job rating.
  */
-export async function saveJobRating(
-  env: StorageEnv,
-  rating: JobRating
-): Promise<JobRating> {
+export async function saveJobRating(env: StorageEnv, rating: JobRating): Promise<JobRating> {
   const id = rating.id || crypto.randomUUID();
   const now = new Date().toISOString();
-
+  
   // Use INSERT ... ON CONFLICT for a safe upsert
-  await env.DB.prepare(
-    `
+  await env.DB.prepare(`
     INSERT INTO job_ratings 
     (id, applicant_id, job_id, overall_score, skill_match_score, experience_match_score,
      compensation_fit_score, location_fit_score, company_culture_score, growth_potential_score,
@@ -931,28 +778,15 @@
       gaps = excluded.gaps,
       improvement_suggestions = excluded.improvement_suggestions,
       updated_at = excluded.updated_at
-  `
-  )
-    .bind(
-      id,
-      rating.applicant_id,
-      rating.job_id,
-      rating.overall_score,
-      rating.skill_match_score,
-      rating.experience_match_score,
-      rating.compensation_fit_score,
-      rating.location_fit_score,
-      rating.company_culture_score,
-      rating.growth_potential_score,
-      rating.rating_summary,
-      rating.recommendation,
-      rating.strengths ? JSON.stringify(rating.strengths) : null,
-      rating.gaps ? JSON.stringify(rating.gaps) : null,
-      rating.improvement_suggestions,
-      now,
-      now
-    )
-    .run();
+  `).bind(
+    id, rating.applicant_id, rating.job_id, rating.overall_score, rating.skill_match_score,
+    rating.experience_match_score, rating.compensation_fit_score, rating.location_fit_score,
+    rating.company_culture_score, rating.growth_potential_score, rating.rating_summary,
+    rating.recommendation, 
+    rating.strengths ? JSON.stringify(rating.strengths) : null,
+    rating.gaps ? JSON.stringify(rating.gaps) : null,
+    rating.improvement_suggestions, now, now
+  ).run();
 
   return { ...rating, id, created_at: now, updated_at: now };
 }
@@ -960,28 +794,18 @@
 /**
  * Get job ratings by applicant ID.
  */
-export async function getJobRatingsByApplicant(
-  env: StorageEnv,
-  applicantId: string
-): Promise<JobRating[]> {
-  const results = await env.DB.prepare(
-    `
+export async function getJobRatingsByApplicant(env: StorageEnv, applicantId: string): Promise<JobRating[]> {
+  const results = await env.DB.prepare(`
     SELECT jr.*, j.title as job_title, j.company as job_company, j.url as job_url
     FROM job_ratings jr
     JOIN jobs j ON jr.job_id = j.id
     WHERE jr.applicant_id = ?
     ORDER BY jr.overall_score DESC
-  `
-  )
-    .bind(applicantId)
-    .all();
-
-  return results.results.map((row: Record<string, unknown>) => {
-    const typedRow = row as any;
-    return {
-      ...typedRow,
-      strengths: typedRow.strengths ? JSON.parse(typedRow.strengths) : [],
-      gaps: typedRow.gaps ? JSON.parse(typedRow.gaps) : [],
-    };
-  }) as JobRating[];
+  `).bind(applicantId).all();
+  
+  return results.results.map((row: any) => ({
+    ...row,
+    strengths: row.strengths ? JSON.parse(row.strengths) : [],
+    gaps: row.gaps ? JSON.parse(row.gaps) : []
+  })) as JobRating[];
 }