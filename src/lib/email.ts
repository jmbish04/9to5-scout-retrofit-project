/**
 * Email processing utilities for parsing job alert emails and extracting URLs.
 * Handles both HTML and plain text email formats.
 */

// Import EmailMessage type for sending emails
<<<<<<< HEAD
import { EmailMessage as CloudflareEmailMessage } from "cloudflare:email";
import type { Env } from "../index";
import type { EmailConfig, EmailInsights } from "./types";
=======
import { EmailMessage as CloudflareEmailMessage } from 'cloudflare:email';
import type { EmailConfig, EmailInsights } from './types';
import { assertBrowserRenderingToken } from './auth';
>>>>>>> 56cc2f18

export interface EmailMessage {
  from: string;
  to: string[];
  subject: string;
  text?: string;
  html?: string;
  raw?: string;
  headers: Record<string, string>;
}

const DEFAULT_R2_BASE_URL = 'https://pub-ec5964c07cf044798c801b9a2c72f86b.r2.dev/';

function sanitizeHtml(input: string): string {
  if (!input) {
    return '';
  }

  return input
    .replace(/<script[\s\S]*?<\/script>/gi, '')
    .replace(/<style[\s\S]*?<\/style>/gi, '')
    .replace(/ on[a-z]+="[^"]*"/gi, '')
    .replace(/ on[a-z]+='[^']*'/gi, '')
    .replace(/javascript:/gi, '')
    .replace(/data:text\/html/gi, 'data:text/plain');
}

function escapeHtml(value: string): string {
  return value
    .replace(/&/g, '&amp;')
    .replace(/</g, '&lt;')
    .replace(/>/g, '&gt;')
    .replace(/"/g, '&quot;')
    .replace(/'/g, '&#39;');
}

export function extractEmailAddress(value: string): string {
  if (!value) {
    return '';
  }
  const match = value.match(/<([^>]+)>/);
  if (match) {
    return match[1].trim().toLowerCase();
  }
  return value.trim().toLowerCase();
}

function htmlToPlainText(html: string): string {
  return html
    .replace(/<style[\s\S]*?<\/style>/gi, '')
    .replace(/<script[\s\S]*?<\/script>/gi, '')
    .replace(/<br\s*\/?>(?=\s*<br\s*\/?>(?:\s*<br\s*\/?>)*)/gi, '\n')
    .replace(/<br\s*\/?>(?!\n)/gi, '\n')
    .replace(/<\/(p|div|h\d|li)>/gi, '\n')
    .replace(/<li>/gi, '• ')
    .replace(/<[^>]+>/g, '')
    .replace(/&nbsp;/gi, ' ')
    .replace(/&amp;/gi, '&')
    .replace(/&lt;/gi, '<')
    .replace(/&gt;/gi, '>')
    .replace(/&quot;/gi, '"')
    .replace(/&#39;/gi, "'")
    .replace(/\s+$/g, '')
    .trim();
}

export function getPlainTextContent(email: EmailMessage): string {
  if (email.text && email.text.trim()) {
    return email.text.trim();
  }
  if (email.html) {
    return htmlToPlainText(email.html);
  }
  return '';
}

export function buildOutlookHtml(email: EmailMessage, plainText: string): string {
  const subject = escapeHtml(email.subject || '(no subject)');
  const from = escapeHtml(email.from || '');
  const to = escapeHtml(email.to?.join(', ') || '');
  const bodyHtml = email.html
    ? sanitizeHtml(email.html)
    : escapeHtml(plainText).replace(/\n/g, '<br />');

  return `<!DOCTYPE html>
<html lang="en">
<head>
  <meta charset="utf-8" />
  <meta http-equiv="x-ua-compatible" content="ie=edge" />
  <meta name="viewport" content="width=device-width, initial-scale=1" />
  <title>${subject}</title>
  <style>
    body { margin: 0; font-family: 'Segoe UI', Tahoma, Geneva, Verdana, sans-serif; background: #f3f2f1; }
    .wrapper { max-width: 960px; margin: 24px auto; background: #ffffff; box-shadow: 0 4px 12px rgba(0,0,0,0.08); border-radius: 8px; overflow: hidden; }
    .header { background: linear-gradient(135deg, #2563eb, #1d4ed8); color: #ffffff; padding: 24px; }
    .header h1 { margin: 0 0 4px 0; font-size: 20px; }
    .header p { margin: 0; opacity: 0.9; }
    .meta { padding: 16px 24px; background: #f8fafc; border-bottom: 1px solid #e2e8f0; }
    .meta dt { font-weight: 600; color: #475569; }
    .meta dd { margin: 4px 0 12px 0; color: #0f172a; }
    .content { padding: 24px; color: #0f172a; line-height: 1.6; }
    .content h2 { margin-top: 0; font-size: 18px; }
  </style>
</head>
<body>
  <div class="wrapper">
    <div class="header">
      <h1>${subject}</h1>
      <p>Forwarded via 9to5-Scout Email Ingestion</p>
    </div>
    <dl class="meta">
      <dt>From</dt>
      <dd>${from}</dd>
      <dt>To</dt>
      <dd>${to || 'N/A'}</dd>
    </dl>
    <div class="content">
      ${bodyHtml}
    </div>
  </div>
</body>
</html>`;
}

export function buildR2Url(env: { BUCKET_BASE_URL?: string }, key?: string | null): string | null {
  if (!key) {
    return null;
  }

  const baseUrl = (env.BUCKET_BASE_URL || DEFAULT_R2_BASE_URL).trim();
  if (!baseUrl) {
    console.warn('BUCKET_BASE_URL is not configured; unable to construct R2 URL.');
    return null;
  }

  const normalizedBase = baseUrl.endsWith('/') ? baseUrl : `${baseUrl}/`;
  return `${normalizedBase}${key}`;
}

export async function forwardEmail(
  env: any,
  email: EmailMessage,
  plainText: string,
): Promise<void> {
  try {
    const forwardAddress =
      env.FORWARD_EMAIL_ADDRESS || env.NOTIFICATION_EMAIL_ADDRESS || 'justin@126colby.com';

    if (!forwardAddress) {
      return;
    }

    const fromDomain = env.EMAIL_ROUTING_DOMAIN || 'notifications.9to5scout.dev';
    const fromAddress = `forwarder@${fromDomain}`;
    const raw = [
      `Subject: Fwd: ${email.subject || '(no subject)'}`,
      'Content-Type: text/plain; charset=utf-8',
      '',
      plainText || '(no body content)',
    ].join('\r\n');

    if (env.EMAIL_SENDER?.send) {
      const message = new CloudflareEmailMessage(fromAddress, forwardAddress, raw);
      await env.EMAIL_SENDER.send(message);
    } else if (env.KV?.put) {
      await env.KV.put(
        `email-forward:${crypto.randomUUID()}`,
        JSON.stringify({
          to: forwardAddress,
          from: fromAddress,
          subject: email.subject,
          body: plainText,
          stored_at: new Date().toISOString(),
        }),
      );
    }
  } catch (error) {
    console.error('Failed to forward email copy:', error);
  }
}

export async function renderEmailPdf(env: any, html: string): Promise<ArrayBuffer | null> {
  try {
    const browserToken = assertBrowserRenderingToken(env);
    const browser = env.MYBROWSER || env.BROWSER;
    if (!browser) {
      throw new Error('Browser binding is not configured.');
    }

    const response = await browser.fetch('https://browser.render.cloudflare.com', {
      method: 'POST',
      headers: {
        'Authorization': `Bearer ${browserToken}`,
        'Content-Type': 'application/json',
      },
      body: JSON.stringify({ html, pdf: true, waitFor: 0 }),
    });

    if (!response.ok) {
      console.error('Browser rendering for email PDF failed:', response.status);
      return null;
    }

    const result = await response.json();
    if (!result?.pdf) {
      return null;
    }

    const pdfArray = new Uint8Array(result.pdf);
    return pdfArray.buffer;
  } catch (error) {
    console.error('Failed to render email PDF:', error);
    return null;
  }
}

export interface ExtractedJobInfo {
  url: string;
  title?: string;
  company?: string;
  location?: string;
}

/**
 * Extract job posting URLs from email content.
 * Supports common job site patterns and email formats.
 */
export function extractJobUrls(content: string): string[] {
  const urls: string[] = [];

  // Common job site URL patterns
  const jobSitePatterns = [
    // LinkedIn Jobs
    /https?:\/\/(?:www\.)?linkedin\.com\/jobs\/view\/\d+/gi,
    // Indeed
    /https?:\/\/(?:www\.)?indeed\.com\/viewjob\?jk=[\w-]+/gi,
    // Glassdoor
    /https?:\/\/(?:www\.)?glassdoor\.com\/job-listing\/[^?\s]+/gi,
    // Monster
    /https?:\/\/(?:www\.)?monster\.com\/job-openings\/[^?\s]+/gi,
    // ZipRecruiter
    /https?:\/\/(?:www\.)?ziprecruiter\.com\/jobs\/[^?\s]+/gi,
    // CareerBuilder
    /https?:\/\/(?:www\.)?careerbuilder\.com\/job\/[^?\s]+/gi,
    // Google Jobs (redirects)
    /https?:\/\/(?:www\.)?google\.com\/search\?[^&]*&q=.*job/gi,
    // Company career pages
    /https?:\/\/[^\/\s]+\/(?:careers?|jobs?)\/[^?\s]+/gi,
    // Generic job posting patterns
    /https?:\/\/[^\/\s]+\/[^?\s]*(?:job|career|position|opening|vacancy)[^?\s]*/gi,
  ];

  // Extract URLs using patterns
  for (const pattern of jobSitePatterns) {
    const matches = content.match(pattern);
    if (matches) {
      urls.push(...matches);
    }
  }

  // Also extract any URLs that contain job-related keywords
  const urlPattern = /https?:\/\/[^\s<>"]+/gi;
  const allUrls = content.match(urlPattern) || [];

  const jobKeywords = [
    "job",
    "career",
    "position",
    "opening",
    "vacancy",
    "hiring",
    "opportunity",
  ];

  for (const url of allUrls) {
    const urlLower = url.toLowerCase();
    if (jobKeywords.some((keyword) => urlLower.includes(keyword))) {
      if (!urls.includes(url)) {
        urls.push(url);
      }
    }
  }

  // Clean and deduplicate URLs
  return [...new Set(urls)]
    .map((url) => url.replace(/[<>"']$/, "")) // Remove trailing punctuation
    .filter((url) => url.length > 10); // Filter out malformed URLs
}

/**
 * Extract job information from email content using AI-powered parsing.
 */
export async function extractJobInfo(
  env: { AI: Ai; DEFAULT_MODEL_REASONING: keyof AiModels },
  content: string
): Promise<ExtractedJobInfo[]> {
  try {
    // Limit content to avoid exceeding token limits, focusing on the body
    const cleanContent = content
      .replace(/<head>[\s\S]*?<\/head>/i, "")
      .slice(0, 12000);

    const jobSchema = {
      type: "array",
      items: {
        type: "object",
        properties: {
          url: {
            type: "string",
            description: "The direct URL to the job posting.",
          },
          title: { type: "string", description: "The job title." },
          company: { type: "string", description: "The name of the company." },
          location: { type: "string", description: "The location of the job." },
        },
        required: ["url"],
      },
    };

    const messages = [
      {
        role: "system",
        content: `You are an expert at parsing job alert emails. Your task is to extract all job postings from the provided email content (HTML or text). Identify each distinct job and extract its URL, title, company, and location. Return the data as a JSON array following the provided schema. Only include jobs that have a valid URL.`,
      },
      {
        role: "user",
        content: `Here is the email content:\n\n${cleanContent}`,
      },
    ];

    const response = await env.AI.run(env.DEFAULT_MODEL_REASONING, {
      messages,
      guided_json: jobSchema,
    });

    const responseData = response as any;
    if (responseData?.response) {
      const jobData =
        typeof responseData.response === "string"
          ? JSON.parse(responseData.response)
          : responseData.response;

      if (Array.isArray(jobData)) {
        return jobData.filter((job) => job.url); // Ensure every entry has a URL
      }
    }

    return [];
  } catch (error) {
    console.error("AI-powered job info extraction failed:", error);
    // Fallback to regex if AI fails
    const urls = extractJobUrls(content);
    return urls.map((url) => ({ url }));
  }
}

/**
 * Parse email content from Cloudflare Email Routing request.
 * Cloudflare sends emails as multipart MIME in the request body.
 */
export async function parseEmailFromRequest(
  request: Request
): Promise<EmailMessage | null> {
  try {
    const contentType = request.headers.get("content-type") || "";

    if (!contentType.includes("multipart/form-data")) {
      // Simple email format
      const text = await request.text();
      return {
        from: request.headers.get("x-from") || "",
        to: [request.headers.get("x-to") || ""],
        subject: request.headers.get("x-subject") || "",
        text: text,
<<<<<<< HEAD
        headers: Object.fromEntries(request.headers.entries()),
=======
        raw: text,
        headers: Object.fromEntries(request.headers.entries())
>>>>>>> 56cc2f18
      };
    }

    // Parse multipart email content
    const formData = await request.formData();
    const email: EmailMessage = {
      from:
        formData.get("from")?.toString() || request.headers.get("x-from") || "",
      to: [formData.get("to")?.toString() || request.headers.get("x-to") || ""],
      subject:
        formData.get("subject")?.toString() ||
        request.headers.get("x-subject") ||
        "",
      headers: Object.fromEntries(request.headers.entries()),
    };

    // Extract text and HTML content
    const textContent = formData.get("text");
    const htmlContent = formData.get("html");

    if (textContent) {
      email.text = textContent.toString();
    }

    if (htmlContent) {
      email.html = htmlContent.toString();
    }

    return email;
  } catch (error) {
    console.error("Failed to parse email:", error);
    return null;
  }
}

/**
 * Generate email insights data for a specific configuration.
 * Aggregates new jobs, job changes, and statistics for email reporting.
 */
export async function generateEmailInsights(
  env: Env,
  config: EmailConfig
): Promise<EmailInsights> {
  const hours = config.frequency_hours;
  const cutoffTime = new Date(
    Date.now() - hours * 60 * 60 * 1000
  ).toISOString();

  // Get new jobs
  const newJobs = config.include_new_jobs
    ? await env.DB.prepare(
        `
    SELECT title, company, location, url, first_seen_at as posted_at
    FROM jobs 
    WHERE first_seen_at >= ? AND status = 'open'
    ORDER BY first_seen_at DESC
    LIMIT 50
  `
      )
        .bind(cutoffTime)
        .all()
    : { results: [] };

  // Get job changes
  const jobChanges = config.include_job_changes
    ? await env.DB.prepare(
        `
    SELECT j.title, j.company, j.url, c.semantic_summary as change_summary
    FROM changes c
    JOIN jobs j ON c.job_id = j.id
    WHERE c.changed_at >= ?
    ORDER BY c.changed_at DESC
    LIMIT 20
  `
      )
        .bind(cutoffTime)
        .all()
    : { results: [] };

  // Get statistics
  const totalJobsResult = await env.DB.prepare(
    `
    SELECT COUNT(*) as count FROM jobs WHERE status = 'open'
  `
  ).first();

  const newJobsCountResult = await env.DB.prepare(
    `
    SELECT COUNT(*) as count FROM jobs 
    WHERE first_seen_at >= ? AND status = 'open'
  `
  )
    .bind(cutoffTime)
    .first();

  // Get role statistics
  const roleStatsResult = config.include_statistics
    ? await env.DB.prepare(
        `
    SELECT 
      CASE 
        WHEN LOWER(title) LIKE '%engineer%' OR LOWER(title) LIKE '%developer%' THEN 'Engineer/Developer'
        WHEN LOWER(title) LIKE '%manager%' THEN 'Manager'
        WHEN LOWER(title) LIKE '%analyst%' THEN 'Analyst'
        WHEN LOWER(title) LIKE '%designer%' THEN 'Designer'
        WHEN LOWER(title) LIKE '%product%' THEN 'Product'
        WHEN LOWER(title) LIKE '%sales%' THEN 'Sales'
        WHEN LOWER(title) LIKE '%marketing%' THEN 'Marketing'
        ELSE 'Other'
      END as role,
      COUNT(*) as count,
      AVG(salary_min) as avgMinSalary,
      AVG(salary_max) as avgMaxSalary
    FROM jobs 
    WHERE status = 'open' AND title IS NOT NULL
    GROUP BY role
    ORDER BY count DESC
    LIMIT 10
  `
      ).all()
    : { results: [] };

  return {
    newJobs:
      (newJobs.results as Array<{
        title: string;
        company: string;
        location?: string;
        url: string;
        posted_at: string;
      }>) || [],
    jobChanges:
      (jobChanges.results as Array<{
        title: string;
        company: string;
        change_summary: string;
        url: string;
      }>) || [],
    statistics: {
      totalJobs: (totalJobsResult?.count as number) || 0,
      newJobsLastPeriod: (newJobsCountResult?.count as number) || 0,
      roleStats:
        (roleStatsResult.results as Array<{
          role: string;
          count: number;
          avgMinSalary?: number;
          avgMaxSalary?: number;
        }>) || [],
    },
  };
}

/**
 * Send insights email using email service.
 */
export async function sendInsightsEmail(
  insights: EmailInsights,
  config: EmailConfig,
  env: Env
): Promise<boolean> {
  try {
    const htmlContent = formatInsightsEmail(insights, config.frequency_hours);
    const subject = `9to5-Scout Job Insights - ${insights.statistics.newJobsLastPeriod} new jobs`;

    if (!env.EMAIL_SENDER) {
      console.error("EMAIL_SENDER binding not configured. Cannot send email.");
      // Fallback to KV for demo/testing purposes if sender is not available
      const emailId = crypto.randomUUID();
      await env.KV.put(
        `email:${emailId}`,
        JSON.stringify({
          to: config.recipient_email,
          subject,
          html: htmlContent,
          sent_at: new Date().toISOString(),
        })
      );
      return true;
    }

    // Construct the email message
    const message = new CloudflareEmailMessage(
      `digest@${env.EMAIL_ROUTING_DOMAIN}`, // From
      config.recipient_email, // To
      `Subject: ${subject}\r\nContent-Type: text/html; charset=utf-8\r\n\r\n${htmlContent}` // Raw content
    );

    // Send the email
    await env.EMAIL_SENDER.send(message);

    console.log(
      `Email insights sent successfully to ${config.recipient_email}`
    );
    return true;
  } catch (error) {
    console.error("Failed to send email:", error);
    return false;
  }
}

/**
 * Format email insights into HTML email content.
 */
export function formatInsightsEmail(
  insights: EmailInsights,
  periodHours: number
): string {
  const period = periodHours === 24 ? "daily" : `${periodHours}-hour`;

  return `
<!DOCTYPE html>
<html>
<head>
    <style>
        body { font-family: Arial, sans-serif; line-height: 1.6; color: #333; }
        .header { background: #2563eb; color: white; padding: 20px; text-align: center; }
        .section { margin: 20px 0; padding: 15px; border-left: 4px solid #2563eb; }
        .job-item { margin: 10px 0; padding: 10px; background: #f8f9fa; border-radius: 5px; }
        .stats-table { width: 100%; border-collapse: collapse; margin: 10px 0; }
        .stats-table th, .stats-table td { padding: 8px; text-align: left; border-bottom: 1px solid #ddd; }
        .stats-table th { background: #f1f3f4; }
        .footer { text-align: center; margin-top: 30px; font-size: 12px; color: #666; }
    </style>
</head>
<body>
    <div class="header">
        <h1>9to5-Scout Job Insights</h1>
        <p>Your ${period} job market update</p>
    </div>

    ${
      insights.newJobs.length > 0
        ? `
    <div class="section">
        <h2>New Job Openings (${insights.newJobs.length})</h2>
        ${insights.newJobs
          .map(
            (job) => `
        <div class="job-item">
            <strong><a href="${job.url}">${job.title}</a></strong><br>
            <em>${job.company}${
              job.location ? ` • ${job.location}` : ""
            }</em><br>
            <small>Posted: ${new Date(
              job.posted_at
            ).toLocaleDateString()}</small>
        </div>
        `
          )
          .join("")}
    </div>
    `
        : ""
    }

    ${
      insights.jobChanges.length > 0
        ? `
    <div class="section">
        <h2>Job Updates (${insights.jobChanges.length})</h2>
        ${insights.jobChanges
          .map(
            (change) => `
        <div class="job-item">
            <strong><a href="${change.url}">${change.title}</a></strong><br>
            <em>${change.company}</em><br>
            <p>${change.change_summary}</p>
        </div>
        `
          )
          .join("")}
    </div>
    `
        : ""
    }

    <div class="section">
        <h2>Market Statistics</h2>
        <p><strong>Total Active Jobs:</strong> ${
          insights.statistics.totalJobs
        }</p>
        <p><strong>New Jobs in Last ${periodHours}h:</strong> ${
    insights.statistics.newJobsLastPeriod
  }</p>
        
        ${
          insights.statistics.roleStats.length > 0
            ? `
        <h3>Top Roles</h3>
        <table class="stats-table">
            <thead>
                <tr>
                    <th>Role</th>
                    <th>Count</th>
                    <th>Avg Min Salary</th>
                    <th>Avg Max Salary</th>
                </tr>
            </thead>
            <tbody>
                ${insights.statistics.roleStats
                  .map(
                    (stat) => `
                <tr>
                    <td>${stat.role}</td>
                    <td>${stat.count}</td>
                    <td>${
                      stat.avgMinSalary
                        ? `$${stat.avgMinSalary.toLocaleString()}`
                        : "N/A"
                    }</td>
                    <td>${
                      stat.avgMaxSalary
                        ? `$${stat.avgMaxSalary.toLocaleString()}`
                        : "N/A"
                    }</td>
                </tr>
                `
                  )
                  .join("")}
            </tbody>
        </table>
        `
            : ""
        }
    </div>

    <div class="footer">
        <p>Powered by 9to5-Scout AI Job Discovery Platform</p>
        <p>This is an automated report. Reply to this email to provide feedback.</p>
    </div>
</body>
</html>
  `.trim();
}<|MERGE_RESOLUTION|>--- conflicted
+++ resolved
@@ -4,15 +4,9 @@
  */
 
 // Import EmailMessage type for sending emails
-<<<<<<< HEAD
-import { EmailMessage as CloudflareEmailMessage } from "cloudflare:email";
-import type { Env } from "../index";
-import type { EmailConfig, EmailInsights } from "./types";
-=======
 import { EmailMessage as CloudflareEmailMessage } from 'cloudflare:email';
 import type { EmailConfig, EmailInsights } from './types';
 import { assertBrowserRenderingToken } from './auth';
->>>>>>> 56cc2f18
 
 export interface EmailMessage {
   from: string;
@@ -262,7 +256,7 @@
     // Company career pages
     /https?:\/\/[^\/\s]+\/(?:careers?|jobs?)\/[^?\s]+/gi,
     // Generic job posting patterns
-    /https?:\/\/[^\/\s]+\/[^?\s]*(?:job|career|position|opening|vacancy)[^?\s]*/gi,
+    /https?:\/\/[^\/\s]+\/[^?\s]*(?:job|career|position|opening|vacancy)[^?\s]*/gi
   ];
 
   // Extract URLs using patterns
@@ -277,19 +271,11 @@
   const urlPattern = /https?:\/\/[^\s<>"]+/gi;
   const allUrls = content.match(urlPattern) || [];
 
-  const jobKeywords = [
-    "job",
-    "career",
-    "position",
-    "opening",
-    "vacancy",
-    "hiring",
-    "opportunity",
-  ];
+  const jobKeywords = ['job', 'career', 'position', 'opening', 'vacancy', 'hiring', 'opportunity'];
 
   for (const url of allUrls) {
     const urlLower = url.toLowerCase();
-    if (jobKeywords.some((keyword) => urlLower.includes(keyword))) {
+    if (jobKeywords.some(keyword => urlLower.includes(keyword))) {
       if (!urls.includes(url)) {
         urls.push(url);
       }
@@ -298,74 +284,64 @@
 
   // Clean and deduplicate URLs
   return [...new Set(urls)]
-    .map((url) => url.replace(/[<>"']$/, "")) // Remove trailing punctuation
-    .filter((url) => url.length > 10); // Filter out malformed URLs
+    .map(url => url.replace(/[<>"']$/, '')) // Remove trailing punctuation
+    .filter(url => url.length > 10); // Filter out malformed URLs
 }
 
 /**
  * Extract job information from email content using AI-powered parsing.
  */
-export async function extractJobInfo(
-  env: { AI: Ai; DEFAULT_MODEL_REASONING: keyof AiModels },
-  content: string
-): Promise<ExtractedJobInfo[]> {
+export async function extractJobInfo(env: { AI: any }, content: string): Promise<ExtractedJobInfo[]> {
   try {
     // Limit content to avoid exceeding token limits, focusing on the body
-    const cleanContent = content
-      .replace(/<head>[\s\S]*?<\/head>/i, "")
-      .slice(0, 12000);
+    const cleanContent = content.replace(/<head>[\s\S]*?<\/head>/i, '').slice(0, 12000);
 
     const jobSchema = {
-      type: "array",
+      type: 'array',
       items: {
-        type: "object",
+        type: 'object',
         properties: {
-          url: {
-            type: "string",
-            description: "The direct URL to the job posting.",
-          },
-          title: { type: "string", description: "The job title." },
-          company: { type: "string", description: "The name of the company." },
-          location: { type: "string", description: "The location of the job." },
+          url: { type: 'string', description: 'The direct URL to the job posting.' },
+          title: { type: 'string', description: 'The job title.' },
+          company: { type: 'string', description: 'The name of the company.' },
+          location: { type: 'string', description: 'The location of the job.' }
         },
-        required: ["url"],
-      },
+        required: ['url']
+      }
     };
 
     const messages = [
       {
-        role: "system",
-        content: `You are an expert at parsing job alert emails. Your task is to extract all job postings from the provided email content (HTML or text). Identify each distinct job and extract its URL, title, company, and location. Return the data as a JSON array following the provided schema. Only include jobs that have a valid URL.`,
+        role: 'system',
+        content: `You are an expert at parsing job alert emails. Your task is to extract all job postings from the provided email content (HTML or text). Identify each distinct job and extract its URL, title, company, and location. Return the data as a JSON array following the provided schema. Only include jobs that have a valid URL.`
       },
       {
-        role: "user",
-        content: `Here is the email content:\n\n${cleanContent}`,
-      },
+        role: 'user',
+        content: `Here is the email content:\n\n${cleanContent}`
+      }
     ];
 
-    const response = await env.AI.run(env.DEFAULT_MODEL_REASONING, {
+    const response = await env.AI.run('@cf/meta/llama-4-scout-17b-16e-instruct', {
       messages,
-      guided_json: jobSchema,
+      guided_json: jobSchema
     });
 
-    const responseData = response as any;
-    if (responseData?.response) {
-      const jobData =
-        typeof responseData.response === "string"
-          ? JSON.parse(responseData.response)
-          : responseData.response;
+    if (response?.response) {
+      const jobData = typeof response.response === 'string'
+        ? JSON.parse(response.response)
+        : response.response;
 
       if (Array.isArray(jobData)) {
-        return jobData.filter((job) => job.url); // Ensure every entry has a URL
+        return jobData.filter(job => job.url); // Ensure every entry has a URL
       }
     }
 
     return [];
   } catch (error) {
-    console.error("AI-powered job info extraction failed:", error);
+    console.error('AI-powered job info extraction failed:', error);
     // Fallback to regex if AI fails
     const urls = extractJobUrls(content);
-    return urls.map((url) => ({ url }));
+    return urls.map(url => ({ url }));
   }
 }
 
@@ -373,45 +349,35 @@
  * Parse email content from Cloudflare Email Routing request.
  * Cloudflare sends emails as multipart MIME in the request body.
  */
-export async function parseEmailFromRequest(
-  request: Request
-): Promise<EmailMessage | null> {
+export async function parseEmailFromRequest(request: Request): Promise<EmailMessage | null> {
   try {
-    const contentType = request.headers.get("content-type") || "";
-
-    if (!contentType.includes("multipart/form-data")) {
+    const contentType = request.headers.get('content-type') || '';
+
+    if (!contentType.includes('multipart/form-data')) {
       // Simple email format
       const text = await request.text();
       return {
-        from: request.headers.get("x-from") || "",
-        to: [request.headers.get("x-to") || ""],
-        subject: request.headers.get("x-subject") || "",
+        from: request.headers.get('x-from') || '',
+        to: [request.headers.get('x-to') || ''],
+        subject: request.headers.get('x-subject') || '',
         text: text,
-<<<<<<< HEAD
-        headers: Object.fromEntries(request.headers.entries()),
-=======
         raw: text,
         headers: Object.fromEntries(request.headers.entries())
->>>>>>> 56cc2f18
       };
     }
 
     // Parse multipart email content
     const formData = await request.formData();
     const email: EmailMessage = {
-      from:
-        formData.get("from")?.toString() || request.headers.get("x-from") || "",
-      to: [formData.get("to")?.toString() || request.headers.get("x-to") || ""],
-      subject:
-        formData.get("subject")?.toString() ||
-        request.headers.get("x-subject") ||
-        "",
-      headers: Object.fromEntries(request.headers.entries()),
+      from: formData.get('from')?.toString() || request.headers.get('x-from') || '',
+      to: [formData.get('to')?.toString() || request.headers.get('x-to') || ''],
+      subject: formData.get('subject')?.toString() || request.headers.get('x-subject') || '',
+      headers: Object.fromEntries(request.headers.entries())
     };
 
     // Extract text and HTML content
-    const textContent = formData.get("text");
-    const htmlContent = formData.get("html");
+    const textContent = formData.get('text');
+    const htmlContent = formData.get('html');
 
     if (textContent) {
       email.text = textContent.toString();
@@ -423,7 +389,7 @@
 
     return email;
   } catch (error) {
-    console.error("Failed to parse email:", error);
+    console.error('Failed to parse email:', error);
     return null;
   }
 }
@@ -432,66 +398,41 @@
  * Generate email insights data for a specific configuration.
  * Aggregates new jobs, job changes, and statistics for email reporting.
  */
-export async function generateEmailInsights(
-  env: Env,
-  config: EmailConfig
-): Promise<EmailInsights> {
+export async function generateEmailInsights(env: any, config: EmailConfig): Promise<EmailInsights> {
   const hours = config.frequency_hours;
-  const cutoffTime = new Date(
-    Date.now() - hours * 60 * 60 * 1000
-  ).toISOString();
+  const cutoffTime = new Date(Date.now() - hours * 60 * 60 * 1000).toISOString();
 
   // Get new jobs
-  const newJobs = config.include_new_jobs
-    ? await env.DB.prepare(
-        `
+  const newJobs = config.include_new_jobs ? await env.DB.prepare(`
     SELECT title, company, location, url, first_seen_at as posted_at
     FROM jobs 
     WHERE first_seen_at >= ? AND status = 'open'
     ORDER BY first_seen_at DESC
     LIMIT 50
-  `
-      )
-        .bind(cutoffTime)
-        .all()
-    : { results: [] };
+  `).bind(cutoffTime).all() : { results: [] };
 
   // Get job changes
-  const jobChanges = config.include_job_changes
-    ? await env.DB.prepare(
-        `
+  const jobChanges = config.include_job_changes ? await env.DB.prepare(`
     SELECT j.title, j.company, j.url, c.semantic_summary as change_summary
     FROM changes c
     JOIN jobs j ON c.job_id = j.id
     WHERE c.changed_at >= ?
     ORDER BY c.changed_at DESC
     LIMIT 20
-  `
-      )
-        .bind(cutoffTime)
-        .all()
-    : { results: [] };
+  `).bind(cutoffTime).all() : { results: [] };
 
   // Get statistics
-  const totalJobsResult = await env.DB.prepare(
-    `
+  const totalJobsResult = await env.DB.prepare(`
     SELECT COUNT(*) as count FROM jobs WHERE status = 'open'
-  `
-  ).first();
-
-  const newJobsCountResult = await env.DB.prepare(
-    `
+  `).first();
+
+  const newJobsCountResult = await env.DB.prepare(`
     SELECT COUNT(*) as count FROM jobs 
     WHERE first_seen_at >= ? AND status = 'open'
-  `
-  )
-    .bind(cutoffTime)
-    .first();
+  `).bind(cutoffTime).first();
 
   // Get role statistics
-  const roleStatsResult = config.include_statistics
-    ? await env.DB.prepare(
-        `
+  const roleStatsResult = config.include_statistics ? await env.DB.prepare(`
     SELECT 
       CASE 
         WHEN LOWER(title) LIKE '%engineer%' OR LOWER(title) LIKE '%developer%' THEN 'Engineer/Developer'
@@ -511,48 +452,23 @@
     GROUP BY role
     ORDER BY count DESC
     LIMIT 10
-  `
-      ).all()
-    : { results: [] };
+  `).all() : { results: [] };
 
   return {
-    newJobs:
-      (newJobs.results as Array<{
-        title: string;
-        company: string;
-        location?: string;
-        url: string;
-        posted_at: string;
-      }>) || [],
-    jobChanges:
-      (jobChanges.results as Array<{
-        title: string;
-        company: string;
-        change_summary: string;
-        url: string;
-      }>) || [],
+    newJobs: newJobs.results || [],
+    jobChanges: jobChanges.results || [],
     statistics: {
-      totalJobs: (totalJobsResult?.count as number) || 0,
-      newJobsLastPeriod: (newJobsCountResult?.count as number) || 0,
-      roleStats:
-        (roleStatsResult.results as Array<{
-          role: string;
-          count: number;
-          avgMinSalary?: number;
-          avgMaxSalary?: number;
-        }>) || [],
-    },
+      totalJobs: totalJobsResult?.count || 0,
+      newJobsLastPeriod: newJobsCountResult?.count || 0,
+      roleStats: roleStatsResult.results || []
+    }
   };
 }
 
 /**
  * Send insights email using email service.
  */
-export async function sendInsightsEmail(
-  insights: EmailInsights,
-  config: EmailConfig,
-  env: Env
-): Promise<boolean> {
+export async function sendInsightsEmail(insights: EmailInsights, config: EmailConfig, env: any): Promise<boolean> {
   try {
     const htmlContent = formatInsightsEmail(insights, config.frequency_hours);
     const subject = `9to5-Scout Job Insights - ${insights.statistics.newJobsLastPeriod} new jobs`;
@@ -561,34 +477,29 @@
       console.error("EMAIL_SENDER binding not configured. Cannot send email.");
       // Fallback to KV for demo/testing purposes if sender is not available
       const emailId = crypto.randomUUID();
-      await env.KV.put(
-        `email:${emailId}`,
-        JSON.stringify({
-          to: config.recipient_email,
-          subject,
-          html: htmlContent,
-          sent_at: new Date().toISOString(),
-        })
-      );
+      await env.KV.put(`email:${emailId}`, JSON.stringify({
+        to: config.recipient_email,
+        subject,
+        html: htmlContent,
+        sent_at: new Date().toISOString()
+      }));
       return true;
     }
 
     // Construct the email message
     const message = new CloudflareEmailMessage(
       `digest@${env.EMAIL_ROUTING_DOMAIN}`, // From
-      config.recipient_email, // To
+      config.recipient_email,               // To
       `Subject: ${subject}\r\nContent-Type: text/html; charset=utf-8\r\n\r\n${htmlContent}` // Raw content
     );
 
     // Send the email
     await env.EMAIL_SENDER.send(message);
 
-    console.log(
-      `Email insights sent successfully to ${config.recipient_email}`
-    );
+    console.log(`Email insights sent successfully to ${config.recipient_email}`);
     return true;
   } catch (error) {
-    console.error("Failed to send email:", error);
+    console.error('Failed to send email:', error);
     return false;
   }
 }
@@ -596,12 +507,9 @@
 /**
  * Format email insights into HTML email content.
  */
-export function formatInsightsEmail(
-  insights: EmailInsights,
-  periodHours: number
-): string {
-  const period = periodHours === 24 ? "daily" : `${periodHours}-hour`;
-
+export function formatInsightsEmail(insights: EmailInsights, periodHours: number): string {
+  const period = periodHours === 24 ? 'daily' : `${periodHours}-hour`;
+  
   return `
 <!DOCTYPE html>
 <html>
@@ -623,64 +531,38 @@
         <p>Your ${period} job market update</p>
     </div>
 
-    ${
-      insights.newJobs.length > 0
-        ? `
+    ${insights.newJobs.length > 0 ? `
     <div class="section">
         <h2>New Job Openings (${insights.newJobs.length})</h2>
-        ${insights.newJobs
-          .map(
-            (job) => `
+        ${insights.newJobs.map(job => `
         <div class="job-item">
             <strong><a href="${job.url}">${job.title}</a></strong><br>
-            <em>${job.company}${
-              job.location ? ` • ${job.location}` : ""
-            }</em><br>
-            <small>Posted: ${new Date(
-              job.posted_at
-            ).toLocaleDateString()}</small>
+            <em>${job.company}${job.location ? ` • ${job.location}` : ''}</em><br>
+            <small>Posted: ${new Date(job.posted_at).toLocaleDateString()}</small>
         </div>
-        `
-          )
-          .join("")}
-    </div>
-    `
-        : ""
-    }
-
-    ${
-      insights.jobChanges.length > 0
-        ? `
+        `).join('')}
+    </div>
+    ` : ''}
+
+    ${insights.jobChanges.length > 0 ? `
     <div class="section">
         <h2>Job Updates (${insights.jobChanges.length})</h2>
-        ${insights.jobChanges
-          .map(
-            (change) => `
+        ${insights.jobChanges.map(change => `
         <div class="job-item">
             <strong><a href="${change.url}">${change.title}</a></strong><br>
             <em>${change.company}</em><br>
             <p>${change.change_summary}</p>
         </div>
-        `
-          )
-          .join("")}
-    </div>
-    `
-        : ""
-    }
+        `).join('')}
+    </div>
+    ` : ''}
 
     <div class="section">
         <h2>Market Statistics</h2>
-        <p><strong>Total Active Jobs:</strong> ${
-          insights.statistics.totalJobs
-        }</p>
-        <p><strong>New Jobs in Last ${periodHours}h:</strong> ${
-    insights.statistics.newJobsLastPeriod
-  }</p>
+        <p><strong>Total Active Jobs:</strong> ${insights.statistics.totalJobs}</p>
+        <p><strong>New Jobs in Last ${periodHours}h:</strong> ${insights.statistics.newJobsLastPeriod}</p>
         
-        ${
-          insights.statistics.roleStats.length > 0
-            ? `
+        ${insights.statistics.roleStats.length > 0 ? `
         <h3>Top Roles</h3>
         <table class="stats-table">
             <thead>
@@ -692,31 +574,17 @@
                 </tr>
             </thead>
             <tbody>
-                ${insights.statistics.roleStats
-                  .map(
-                    (stat) => `
+                ${insights.statistics.roleStats.map(stat => `
                 <tr>
                     <td>${stat.role}</td>
                     <td>${stat.count}</td>
-                    <td>${
-                      stat.avgMinSalary
-                        ? `$${stat.avgMinSalary.toLocaleString()}`
-                        : "N/A"
-                    }</td>
-                    <td>${
-                      stat.avgMaxSalary
-                        ? `$${stat.avgMaxSalary.toLocaleString()}`
-                        : "N/A"
-                    }</td>
+                    <td>${stat.avgMinSalary ? `$${stat.avgMinSalary.toLocaleString()}` : 'N/A'}</td>
+                    <td>${stat.avgMaxSalary ? `$${stat.avgMaxSalary.toLocaleString()}` : 'N/A'}</td>
                 </tr>
-                `
-                  )
-                  .join("")}
+                `).join('')}
             </tbody>
         </table>
-        `
-            : ""
-        }
+        ` : ''}
     </div>
 
     <div class="footer">
