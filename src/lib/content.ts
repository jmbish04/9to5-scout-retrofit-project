import puppeteer from "@cloudflare/puppeteer";

// Minimal type for response_format json_schema
export type JsonSchemaSpec = {
  name?: string;
  strict?: boolean;
  schema: Record<string, unknown>;
};

const DEFAULT_RESPONSE_SCHEMA: JsonSchemaSpec = {
  schema: { type: "object" },
};

/**
 * Environment bindings required for content utilities.
 * These names align with the worker configuration.
 */
export interface Env {
<<<<<<< HEAD
  API_TOKEN: string;
  ACCOUNT_ID: string;
  AI: Ai; // Use the built-in AI binding
  MYBROWSER: Fetcher;
  DEFAULT_MODEL_WEB_BROWSER?: string;
=======
API_TOKEN: string;
ACCOUNT_ID: string;
AI: Ai; // Use the built-in AI binding
MYBROWSER?: Fetcher;
BROWSER?: Fetcher;
DEFAULT_MODEL_WEB_BROWSER?: string;
>>>>>>> 56cc2f18
}

const DEFAULT_MODEL = "@cf/meta/llama-4-scout-17b-16e-instruct";

// Common schema for structured LLM responses
const COMMON_RESPONSE_SCHEMA = {
  type: "object",
  properties: {
    response: {
      type: "string",
      description: "The generated text response from the model",
    },
    usage: {
      type: "object",
      description: "Usage statistics for the inference request",
      properties: {
        prompt_tokens: {
          type: "number",
          description: "Total number of tokens in input",
          default: 0,
        },
        completion_tokens: {
          type: "number",
          description: "Total number of tokens in output",
          default: 0,
        },
        total_tokens: {
          type: "number",
          description: "Total number of input and output tokens",
          default: 0,
        },
      },
    },
    tool_calls: {
      type: "array",
      description:
        "An array of tool calls requests made during the response generation",
      items: {
        type: "object",
        properties: {
          id: {
            type: "string",
            description: "The tool call id.",
          },
          type: {
            type: "string",
            description: "Specifies the type of tool (e.g., 'function').",
          },
          function: {
            type: "object",
            description: "Details of the function tool.",
            properties: {
              name: {
                type: "string",
                description: "The name of the tool to be called",
              },
              arguments: {
                type: "object",
                description:
                  "The arguments passed to be passed to the tool call request",
              },
            },
          },
        },
      },
    },
  },
  required: ["response"],
};

export class ContentUtils {
<<<<<<< HEAD
  /**
   * Render a URL using Cloudflare's browser and return the page text.
   */
  static async fetchRenderedText(env: Env, targetUrl: string): Promise<string> {
    const browser = await puppeteer.launch(env.MYBROWSER);
    try {
      const page = await browser.newPage();
      await page.goto(targetUrl);
      const renderedText = await page.evaluate(() => {
        // @ts-ignore - document is available in browser context
        const body = document.querySelector("body");
        return body ? body.innerText : "";
      });
      return renderedText;
    } finally {
      await browser.close();
    }
  }
  /**
   * Convert a URL's content to markdown by rendering it and summarizing with an LLM.
   */

  static async urlToMarkdown(env: Env, targetUrl: string): Promise<string> {
    const textContent = await this.fetchRenderedText(env, targetUrl);
    const prompt = `Please convert the following text content from the website ${targetUrl} into well-structured Markdown. Focus on preserving the semantic structure, including headings, lists, and code blocks.`;
    const schema = {
      type: "object",
      properties: {
        markdown: {
          type: "string",
          description: "The Markdown representation of the page content.",
        },
      },
      required: ["markdown"],
    };
    const result = await this.getLLMResult<{ markdown: string }>(
      env,
      `${prompt}\n\n---\n\n${textContent.substring(0, 15000)}`,
      { schema }
    );
    return result.markdown ?? "";
  }
  /**
   * Generate a PDF from HTML and optional CSS.
   */

  static async generatePdf(
    env: Env,
    html: string,
    css?: string
  ): Promise<ArrayBuffer> {
    const browser = await puppeteer.launch(env.MYBROWSER);
    try {
      const page = await browser.newPage();
      await page.setContent(html);
      if (css) {
        await page.addStyleTag({ content: css });
      }
      const pdf = await page.pdf({ printBackground: true });
      return pdf;
    } finally {
      await browser.close();
    }
  }
  /**
   * Convenience wrapper for creating a resume PDF.
   */
  static generateResumePdf(env: Env, html: string, css?: string) {
    return this.generatePdf(env, html, css);
  }
  /**
   * Convenience wrapper for creating a cover letter PDF.
   */

  static generateCoverLetterPdf(env: Env, html: string, css?: string) {
    return this.generatePdf(env, html, css);
  }
  /**
   * Render a page with Puppeteer and extract structured data using Workers AI.
   */

  static async aiExtract<T>(
    env: Env,
    userPrompt: string,
    targetUrl: string,
    outputSchema: Record<string, unknown>
  ): Promise<T> {
    const renderedText = await this.fetchRenderedText(env, targetUrl);

    const prompt = `
=======
  /**
   * Render a URL using Cloudflare's browser and return the page text.
   */
 static async fetchRenderedText(env: Env, targetUrl: string): Promise<string> {
    const browserBinding = env.MYBROWSER || env.BROWSER;
    if (!browserBinding) {
      throw new Error('Browser binding is not configured.');
    }
    const browser = await puppeteer.launch(browserBinding);
    try {
      const page = await browser.newPage();
      await page.goto(targetUrl);
      const renderedText = await page.evaluate(() => {
        const doc = (globalThis as any).document as any;
        const body = doc?.querySelector?.('body');
        return body ? (body as any).innerText ?? '' : '';
      });
      return renderedText;
    } finally {
      await browser.close();
    }
  }

  /**
   * Convert a URL's content to markdown by rendering it and summarizing with an LLM.
   */
  static async urlToMarkdown(env: Env, targetUrl: string): Promise<string> {
    const textContent = await this.fetchRenderedText(env, targetUrl);
    const prompt = `Please convert the following text content from the website ${targetUrl} into well-structured Markdown. Focus on preserving the semantic structure, including headings, lists, and code blocks.`;
    
    const schema = {
      type: 'object',
      properties: {
        markdown: {
          type: 'string',
          description: 'The Markdown representation of the page content.'
        }
      },
      required: ['markdown']
    };
    
    const result = await this.getLLMResult<{ markdown: string }>(env, `${prompt}\n\n---\n\n${textContent.substring(0, 15000)}`, { schema });
    return result.markdown ?? '';
  }

  /**
   * Generate a PDF from HTML and optional CSS.
   */
 static async generatePdf(env: Env, html: string, css?: string): Promise<ArrayBuffer> {
    const browserBinding = env.MYBROWSER || env.BROWSER;
    if (!browserBinding) {
      throw new Error('Browser binding is not configured.');
    }
    const browser = await puppeteer.launch(browserBinding);
    try {
      const page = await browser.newPage();
      await page.setContent(html);
      if (css) {
        await page.addStyleTag({ content: css });
      }
      const pdf = await page.pdf({ printBackground: true });
      return pdf;
    } finally {
        await browser.close();
    }
  }
  
  /**
   * Convenience wrapper for creating a resume PDF.
   */
  static generateResumePdf(env: Env, html: string, css?: string) {
    return this.generatePdf(env, html, css);
  }

  /**
   * Convenience wrapper for creating a cover letter PDF.
   */
  static generateCoverLetterPdf(env: Env, html: string, css?: string) {
    return this.generatePdf(env, html, css);
  }

  /**
   * Render a page with Puppeteer and extract structured data using Workers AI.
   */
  static async aiExtract<T>(env: Env, userPrompt: string, targetUrl: string, outputSchema: any): Promise<T> {
    const renderedText = await this.fetchRenderedText(env, targetUrl);

    const prompt = `
>>>>>>> 56cc2f18
      You are a sophisticated web scraper. You are given a user's data extraction goal and the JSON schema for the output data format.
      Your task is to extract the requested information from the provided text and output it in the specified JSON schema format.
      DO NOT include anything else besides the JSON output.

      User Data Extraction Goal: ${userPrompt}

      Text extracted from the webpage at ${targetUrl}:
      ---
      ${renderedText.substring(0, 15000)}
      ---
    `;

    return this.getLLMResult<T>(env, prompt, { schema: outputSchema });
  }

  private static async getLLMResult<T>(
    env: Env,
    prompt: string,
    jsonSchema: JsonSchemaSpec = DEFAULT_RESPONSE_SCHEMA
  ): Promise<T> {
    const model = env.DEFAULT_MODEL_WEB_BROWSER ?? DEFAULT_MODEL;

    try {
      const aiResult = await env.AI.run(model as any, {
        // Cast to 'any' to accommodate dynamic model name
        messages: [{ role: "user", content: prompt }],
        response_format: {
          type: "json_schema",
          json_schema: jsonSchema.schema,
        },
      });

      const raw = (aiResult as any)?.response ?? aiResult;
      const parsed: unknown = typeof raw === "string" ? JSON.parse(raw) : raw;
      return parsed as T;
    } catch (err: unknown) {
      const message = err instanceof Error ? err.message : String(err);
      const cause =
        err && typeof err === "object" && "cause" in err
          ? // @ts-expect-error loose introspection
            err.cause?.message ?? JSON.stringify(err.cause)
          : undefined;

      throw new Error(
        `AI.run failed for model "${model}": ${message}${
          cause ? ` | cause: ${cause}` : ""
        }`
      );
    }
  }
}

export default ContentUtils;<|MERGE_RESOLUTION|>--- conflicted
+++ resolved
@@ -1,198 +1,96 @@
-import puppeteer from "@cloudflare/puppeteer";
+import puppeteer from '@cloudflare/puppeteer';
 
 // Minimal type for response_format json_schema
 export type JsonSchemaSpec = {
-  name?: string;
-  strict?: boolean;
-  schema: Record<string, unknown>;
+  name?: string;
+  strict?: boolean;
+  schema: Record<string, unknown>;
 };
 
 const DEFAULT_RESPONSE_SCHEMA: JsonSchemaSpec = {
-  schema: { type: "object" },
+  schema: { type: 'object' },
 };
 
 /**
- * Environment bindings required for content utilities.
- * These names align with the worker configuration.
- */
+ * Environment bindings required for content utilities.
+ * These names align with the worker configuration.
+ */
 export interface Env {
-<<<<<<< HEAD
-  API_TOKEN: string;
-  ACCOUNT_ID: string;
-  AI: Ai; // Use the built-in AI binding
-  MYBROWSER: Fetcher;
-  DEFAULT_MODEL_WEB_BROWSER?: string;
-=======
 API_TOKEN: string;
 ACCOUNT_ID: string;
 AI: Ai; // Use the built-in AI binding
 MYBROWSER?: Fetcher;
 BROWSER?: Fetcher;
 DEFAULT_MODEL_WEB_BROWSER?: string;
->>>>>>> 56cc2f18
 }
 
-const DEFAULT_MODEL = "@cf/meta/llama-4-scout-17b-16e-instruct";
+const DEFAULT_MODEL = '@cf/meta/llama-4-scout-17b-16e-instruct';
 
 // Common schema for structured LLM responses
 const COMMON_RESPONSE_SCHEMA = {
-  type: "object",
-  properties: {
-    response: {
-      type: "string",
-      description: "The generated text response from the model",
-    },
-    usage: {
-      type: "object",
-      description: "Usage statistics for the inference request",
-      properties: {
-        prompt_tokens: {
-          type: "number",
-          description: "Total number of tokens in input",
-          default: 0,
-        },
-        completion_tokens: {
-          type: "number",
-          description: "Total number of tokens in output",
-          default: 0,
-        },
-        total_tokens: {
-          type: "number",
-          description: "Total number of input and output tokens",
-          default: 0,
-        },
-      },
-    },
-    tool_calls: {
-      type: "array",
-      description:
-        "An array of tool calls requests made during the response generation",
-      items: {
-        type: "object",
-        properties: {
-          id: {
-            type: "string",
-            description: "The tool call id.",
-          },
-          type: {
-            type: "string",
-            description: "Specifies the type of tool (e.g., 'function').",
-          },
-          function: {
-            type: "object",
-            description: "Details of the function tool.",
-            properties: {
-              name: {
-                type: "string",
-                description: "The name of the tool to be called",
-              },
-              arguments: {
-                type: "object",
-                description:
-                  "The arguments passed to be passed to the tool call request",
-              },
-            },
-          },
-        },
-      },
-    },
-  },
-  required: ["response"],
+  type: 'object',
+  properties: {
+    response: {
+      type: 'string',
+      description: 'The generated text response from the model'
+    },
+    usage: {
+      type: 'object',
+      description: 'Usage statistics for the inference request',
+      properties: {
+        prompt_tokens: {
+          type: 'number',
+          description: 'Total number of tokens in input',
+          default: 0
+        },
+        completion_tokens: {
+          type: 'number',
+          description: 'Total number of tokens in output',
+          default: 0
+        },
+        total_tokens: {
+          type: 'number',
+          description: 'Total number of input and output tokens',
+          default: 0
+        }
+      }
+    },
+    tool_calls: {
+      type: 'array',
+      description: 'An array of tool calls requests made during the response generation',
+      items: {
+        type: 'object',
+        properties: {
+          id: {
+            type: 'string',
+            description: 'The tool call id.'
+          },
+          type: {
+            type: 'string',
+            description: "Specifies the type of tool (e.g., 'function')."
+          },
+          function: {
+            type: 'object',
+            description: 'Details of the function tool.',
+            properties: {
+              name: {
+                type: 'string',
+                description: 'The name of the tool to be called'
+              },
+              arguments: {
+                type: 'object',
+                description: 'The arguments passed to be passed to the tool call request'
+              }
+            }
+          }
+        }
+      }
+    }
+  },
+  required: ['response']
 };
 
 export class ContentUtils {
-<<<<<<< HEAD
-  /**
-   * Render a URL using Cloudflare's browser and return the page text.
-   */
-  static async fetchRenderedText(env: Env, targetUrl: string): Promise<string> {
-    const browser = await puppeteer.launch(env.MYBROWSER);
-    try {
-      const page = await browser.newPage();
-      await page.goto(targetUrl);
-      const renderedText = await page.evaluate(() => {
-        // @ts-ignore - document is available in browser context
-        const body = document.querySelector("body");
-        return body ? body.innerText : "";
-      });
-      return renderedText;
-    } finally {
-      await browser.close();
-    }
-  }
-  /**
-   * Convert a URL's content to markdown by rendering it and summarizing with an LLM.
-   */
-
-  static async urlToMarkdown(env: Env, targetUrl: string): Promise<string> {
-    const textContent = await this.fetchRenderedText(env, targetUrl);
-    const prompt = `Please convert the following text content from the website ${targetUrl} into well-structured Markdown. Focus on preserving the semantic structure, including headings, lists, and code blocks.`;
-    const schema = {
-      type: "object",
-      properties: {
-        markdown: {
-          type: "string",
-          description: "The Markdown representation of the page content.",
-        },
-      },
-      required: ["markdown"],
-    };
-    const result = await this.getLLMResult<{ markdown: string }>(
-      env,
-      `${prompt}\n\n---\n\n${textContent.substring(0, 15000)}`,
-      { schema }
-    );
-    return result.markdown ?? "";
-  }
-  /**
-   * Generate a PDF from HTML and optional CSS.
-   */
-
-  static async generatePdf(
-    env: Env,
-    html: string,
-    css?: string
-  ): Promise<ArrayBuffer> {
-    const browser = await puppeteer.launch(env.MYBROWSER);
-    try {
-      const page = await browser.newPage();
-      await page.setContent(html);
-      if (css) {
-        await page.addStyleTag({ content: css });
-      }
-      const pdf = await page.pdf({ printBackground: true });
-      return pdf;
-    } finally {
-      await browser.close();
-    }
-  }
-  /**
-   * Convenience wrapper for creating a resume PDF.
-   */
-  static generateResumePdf(env: Env, html: string, css?: string) {
-    return this.generatePdf(env, html, css);
-  }
-  /**
-   * Convenience wrapper for creating a cover letter PDF.
-   */
-
-  static generateCoverLetterPdf(env: Env, html: string, css?: string) {
-    return this.generatePdf(env, html, css);
-  }
-  /**
-   * Render a page with Puppeteer and extract structured data using Workers AI.
-   */
-
-  static async aiExtract<T>(
-    env: Env,
-    userPrompt: string,
-    targetUrl: string,
-    outputSchema: Record<string, unknown>
-  ): Promise<T> {
-    const renderedText = await this.fetchRenderedText(env, targetUrl);
-
-    const prompt = `
-=======
   /**
    * Render a URL using Cloudflare's browser and return the page text.
    */
@@ -281,7 +179,6 @@
     const renderedText = await this.fetchRenderedText(env, targetUrl);
 
     const prompt = `
->>>>>>> 56cc2f18
       You are a sophisticated web scraper. You are given a user's data extraction goal and the JSON schema for the output data format.
       Your task is to extract the requested information from the provided text and output it in the specified JSON schema format.
       DO NOT include anything else besides the JSON output.
@@ -294,44 +191,40 @@
       ---
     `;
 
-    return this.getLLMResult<T>(env, prompt, { schema: outputSchema });
-  }
-
-  private static async getLLMResult<T>(
-    env: Env,
-    prompt: string,
-    jsonSchema: JsonSchemaSpec = DEFAULT_RESPONSE_SCHEMA
-  ): Promise<T> {
-    const model = env.DEFAULT_MODEL_WEB_BROWSER ?? DEFAULT_MODEL;
-
-    try {
-      const aiResult = await env.AI.run(model as any, {
-        // Cast to 'any' to accommodate dynamic model name
-        messages: [{ role: "user", content: prompt }],
-        response_format: {
-          type: "json_schema",
-          json_schema: jsonSchema.schema,
-        },
-      });
-
-      const raw = (aiResult as any)?.response ?? aiResult;
-      const parsed: unknown = typeof raw === "string" ? JSON.parse(raw) : raw;
-      return parsed as T;
-    } catch (err: unknown) {
-      const message = err instanceof Error ? err.message : String(err);
-      const cause =
-        err && typeof err === "object" && "cause" in err
-          ? // @ts-expect-error loose introspection
-            err.cause?.message ?? JSON.stringify(err.cause)
-          : undefined;
-
-      throw new Error(
-        `AI.run failed for model "${model}": ${message}${
-          cause ? ` | cause: ${cause}` : ""
-        }`
-      );
-    }
-  }
+    return this.getLLMResult<T>(env, prompt, { schema: outputSchema });
+  }
+
+  private static async getLLMResult<T>(
+    env: Env,
+    prompt: string,
+    jsonSchema: JsonSchemaSpec = DEFAULT_RESPONSE_SCHEMA
+  ): Promise<T> {
+    const model = env.DEFAULT_MODEL_WEB_BROWSER ?? DEFAULT_MODEL;
+
+    try {
+      const aiResult = await env.AI.run(model as any, { // Cast to 'any' to accommodate dynamic model name
+        messages: [{ role: 'user', content: prompt }],
+        response_format: { type: 'json_schema', json_schema: jsonSchema.schema },
+      });
+
+      const raw = (aiResult as any)?.response ?? aiResult;
+      const parsed: unknown = typeof raw === 'string' ? JSON.parse(raw) : raw;
+      return parsed as T;
+    } catch (err: unknown) {
+      const message = err instanceof Error ? err.message : String(err);
+      const cause =
+        err && typeof err === 'object' && 'cause' in err
+          ? // @ts-expect-error loose introspection
+            (err.cause?.message ?? JSON.stringify(err.cause))
+          : undefined;
+
+      throw new Error(
+        `AI.run failed for model "${model}": ${message}${
+          cause ? ` | cause: ${cause}` : ''
+        }`
+      );
+    }
+  }
 }
 
 export default ContentUtils;