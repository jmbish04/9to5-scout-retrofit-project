--- conflicted
+++ resolved
@@ -3,10 +3,10 @@
  * Integrates with browser rendering service and AI extraction.
  */
 
-import { extractJob } from "./ai";
-import { createSnapshot, saveJob } from "./storage";
-import { searchJobs } from "./talent";
-import type { Job } from "./types";
+import { extractJob } from './ai';
+import { saveJob, createSnapshot } from './storage';
+import { searchJobWithTalentApi } from './talent';
+import type { Job } from './types';
 
 /**
  * Parse sitemap XML to extract URLs robustly.
@@ -14,24 +14,24 @@
  */
 function parseSitemapUrls(xmlText: string): string[] {
   const urls: string[] = [];
-
+  
   try {
     // Handle both regular sitemaps and sitemap index files
     // Look for <loc> tags while being namespace-aware
     const locPattern = /<loc[^>]*>(.*?)<\/loc>/gi;
     const sitemapPattern = /<sitemap[^>]*>[\s\S]*?<\/sitemap>/gi;
-
+    
     let match;
-
+    
     // First check if this is a sitemap index file
-    if (xmlText.includes("<sitemapindex") || xmlText.includes("<sitemap>")) {
+    if (xmlText.includes('<sitemapindex') || xmlText.includes('<sitemap>')) {
       // Extract URLs from sitemap entries (for sitemap index files)
       while ((match = sitemapPattern.exec(xmlText)) !== null) {
         const sitemapEntry = match[0];
         const locMatch = locPattern.exec(sitemapEntry);
         if (locMatch && locMatch[1]) {
           const url = locMatch[1].trim();
-          if (url && url.startsWith("http")) {
+          if (url && url.startsWith('http')) {
             urls.push(url);
           }
         }
@@ -39,82 +39,51 @@
       // Reset regex lastIndex for next search
       locPattern.lastIndex = 0;
     }
-
+    
     // Extract all <loc> URLs (works for both regular sitemaps and index files)
     while ((match = locPattern.exec(xmlText)) !== null) {
       const url = match[1]?.trim();
-      if (url && url.startsWith("http")) {
+      if (url && url.startsWith('http')) {
         // Decode HTML entities
         const decodedUrl = url
-          .replace(/&amp;/g, "&")
-          .replace(/&lt;/g, "<")
-          .replace(/&gt;/g, ">")
+          .replace(/&amp;/g, '&')
+          .replace(/&lt;/g, '<')
+          .replace(/&gt;/g, '>')
           .replace(/&quot;/g, '"')
           .replace(/&#x27;/g, "'");
-
+        
         urls.push(decodedUrl);
       }
     }
-
+    
     // Remove duplicates
     return [...new Set(urls)];
+    
   } catch (error) {
-    console.error("Error parsing sitemap XML:", error);
+    console.error('Error parsing sitemap XML:', error);
     return [];
   }
 }
 
 export interface CrawlEnv {
   BROWSER_RENDERING_TOKEN: string;
-<<<<<<< HEAD
-  MYBROWSER: Fetcher;
-  AI: Ai;
-  DB: D1Database;
-  R2: R2Bucket;
-  VECTORIZE_INDEX: VectorizeIndex;
-  DEFAULT_MODEL_WEB_BROWSER: keyof AiModels;
-  EMBEDDING_MODEL: keyof AiModels;
-=======
   MYBROWSER?: any;
   BROWSER?: any;
   AI: any;
   DB: any;
   R2: any;
   VECTORIZE_INDEX: any;
->>>>>>> 56cc2f18
 }
 
 /**
  * Enhanced job crawling with comprehensive snapshot creation.
  * Includes HTML content, PDF rendering, markdown extraction, and R2 storage.
  */
-export async function crawlJobWithSnapshot(
-  env: CrawlEnv,
-  url: string,
-  siteId?: string
-): Promise<{ job: Job | null; snapshotId?: string }> {
+export async function crawlJobWithSnapshot(env: CrawlEnv, url: string, siteId?: string): Promise<{ job: Job | null; snapshotId?: string }> {
   try {
     console.log(`Starting enhanced crawling for ${url}`);
-
+    
     // Use browser rendering service to get content
-<<<<<<< HEAD
-    const response = await env.MYBROWSER.fetch(
-      "https://browser.render.cloudflare.com",
-      {
-        method: "POST",
-        headers: {
-          Authorization: `Bearer ${env.BROWSER_RENDERING_TOKEN}`,
-          "Content-Type": "application/json",
-        },
-        body: JSON.stringify({
-          url,
-          waitFor: 2000,
-          screenshot: true,
-          pdf: true,
-        }),
-      }
-    );
-=======
     const browser = env.MYBROWSER || (env as any).BROWSER;
     if (!browser) {
       throw new Error('Browser binding is not configured.');
@@ -133,15 +102,14 @@
         pdf: true
       })
     });
->>>>>>> 56cc2f18
 
     if (!response.ok) {
       console.error(`Browser rendering failed for ${url}: ${response.status}`);
       return { job: null };
     }
 
-    const result = (await response.json()) as Record<string, unknown>;
-    const html = (result.html || result.content) as string;
+    const result = await response.json();
+    const html = result.html || result.content;
 
     if (!html) {
       console.error(`No HTML content received for ${url}`);
@@ -149,8 +117,8 @@
     }
 
     // Extract job data using AI
-    const job = await extractJob(env, html, url, siteId || "unknown");
-
+    const job = await extractJob(env, html, url, siteId || 'unknown');
+    
     if (!job) {
       console.log(`No job data extracted from ${url}`);
       return { job: null };
@@ -159,33 +127,33 @@
     job.site_id = siteId;
     job.url = url;
     job.last_crawled_at = new Date().toISOString();
-
+    
     // Save the job to database
     const jobId = await saveJob(env, job);
     job.id = jobId;
-
+    
     // Extract clean markdown from HTML for better storage
-    let markdownContent = "";
+    let markdownContent = '';
     try {
       // Simple HTML to markdown conversion
       markdownContent = html
-        .replace(/<script[^>]*>.*?<\/script>/gis, "")
-        .replace(/<style[^>]*>.*?<\/style>/gis, "")
-        .replace(/<[^>]+>/g, " ")
-        .replace(/\s+/g, " ")
+        .replace(/<script[^>]*>.*?<\/script>/gis, '')
+        .replace(/<style[^>]*>.*?<\/style>/gis, '')
+        .replace(/<[^>]+>/g, ' ')
+        .replace(/\s+/g, ' ')
         .trim();
     } catch (error) {
-      console.warn("Failed to extract markdown:", error);
+      console.warn('Failed to extract markdown:', error);
     }
 
     // Generate content hash for change detection
-    const contentHash = await crypto.subtle
-      .digest("SHA-256", new TextEncoder().encode(html))
-      .then((buffer) =>
-        Array.from(new Uint8Array(buffer))
-          .map((b) => b.toString(16).padStart(2, "0"))
-          .join("")
-      );
+    const contentHash = await crypto.subtle.digest(
+      'SHA-256', 
+      new TextEncoder().encode(html)
+    ).then(buffer => Array.from(new Uint8Array(buffer))
+      .map(b => b.toString(16).padStart(2, '0'))
+      .join('')
+    );
 
     // Create comprehensive snapshot
     const snapshotId = await createSnapshot(env, {
@@ -193,20 +161,15 @@
       content_hash: contentHash,
       html_content: html,
       json_content: JSON.stringify(job),
-      screenshot_data: result.screenshot
-        ? new Uint8Array(result.screenshot as ArrayBuffer).buffer
-        : undefined,
-      pdf_data: result.pdf
-        ? new Uint8Array(result.pdf as ArrayBuffer).buffer
-        : undefined,
+      screenshot_data: result.screenshot ? new Uint8Array(result.screenshot).buffer : undefined,
+      pdf_data: result.pdf ? new Uint8Array(result.pdf).buffer : undefined,
       markdown_content: markdownContent,
       http_status: 200,
     });
-
-    console.log(
-      `Successfully crawled job with snapshot: ${job.title} at ${job.company}`
-    );
+    
+    console.log(`Successfully crawled job with snapshot: ${job.title} at ${job.company}`);
     return { job, snapshotId };
+    
   } catch (error) {
     console.error(`Error crawling job with snapshot ${url}:`, error);
     return { job: null };
@@ -217,32 +180,9 @@
  * Crawl a single job URL and extract job data.
  * Uses browser rendering service to get full HTML content.
  */
-export async function crawlJob(
-  env: CrawlEnv,
-  url: string,
-  siteId?: string,
-  jobTitle?: string,
-  companyName?: string
-): Promise<Job | null> {
+export async function crawlJob(env: CrawlEnv, url: string, siteId?: string, jobTitle?: string, companyName?: string): Promise<Job | null> {
   try {
     // Use browser rendering service to get HTML content
-<<<<<<< HEAD
-    const response = await env.MYBROWSER.fetch(
-      "https://browser.render.cloudflare.com",
-      {
-        method: "POST",
-        headers: {
-          Authorization: `Bearer ${env.BROWSER_RENDERING_TOKEN}`,
-          "Content-Type": "application/json",
-        },
-        body: JSON.stringify({
-          url,
-          waitFor: 2000, // Wait 2 seconds for dynamic content
-          screenshot: false,
-        }),
-      }
-    );
-=======
     const browser2 = env.MYBROWSER || (env as any).BROWSER;
     if (!browser2) {
       throw new Error('Browser binding is not configured.');
@@ -260,72 +200,23 @@
         screenshot: false
       })
     });
->>>>>>> 56cc2f18
 
     if (!response.ok) {
-      console.error(
-        `Browser rendering failed for ${url}: ${response.status}. This may be due to the page being removed, requiring a login, or a CAPTCHA.`
-      );
-
-      // Try Serper API fallback first
+      console.error(`Browser rendering failed for ${url}: ${response.status}. This may be due to the page being removed, requiring a login, or a CAPTCHA.`);
       if (jobTitle && companyName) {
-        console.log(
-          `Attempting fallback search with Serper API for "${jobTitle}" at "${companyName}"`
-        );
-        const searchResults = await searchJobs(
-          env as any,
-          `${jobTitle} ${companyName}`,
-          undefined,
-          1
-        );
-        if (searchResults.results.length > 0) {
-          console.log("Successfully found job via Serper API fallback.");
-          const talentJob = {
-            ...searchResults.results[0],
-            url:
-              searchResults.results[0]?.url ||
-              searchResults.results[0]?.source_url ||
-              "https://example.com",
-          };
-          const jobId = await saveJob(env, talentJob as any);
+        console.log(`Attempting fallback search with Google Talent API for "${jobTitle}" at "${companyName}"`);
+        const talentJob = await searchJobWithTalentApi(env as any, jobTitle, companyName);
+        if (talentJob) {
+          console.log('Successfully found job via Google Talent API fallback.');
+          const jobId = await saveJob(env, talentJob);
           return { ...talentJob, id: jobId };
         }
       }
-
-      // If Talent API also fails, queue for Python processing
-      console.log(`Queueing job for Python processing: ${url}`);
-      try {
-        const fallbackResponse = await env.MYBROWSER.fetch(
-          "http://localhost/api/v1/scrape-fallback",
-          {
-            method: "POST",
-            headers: { "Content-Type": "application/json" },
-            body: JSON.stringify({
-              url,
-              source: siteId ? `site_${siteId}` : "unknown",
-              priority: 1,
-              reason: `browser_rendering_failed_${response.status}`,
-            }),
-          }
-        );
-
-        if (fallbackResponse.ok) {
-          console.log("Job successfully queued for Python processing");
-        } else {
-          console.error("Failed to queue job for Python processing");
-        }
-      } catch (fallbackError) {
-        console.error(
-          "Error queuing job for Python processing:",
-          fallbackError
-        );
-      }
-
       return null;
     }
 
-    const result = (await response.json()) as Record<string, unknown>;
-    const html = (result.html || result.content) as string;
+    const result = await response.json();
+    const html = result.html || result.content;
 
     if (!html) {
       console.error(`No HTML content received for ${url}`);
@@ -333,21 +224,21 @@
     }
 
     // Extract job data using AI
-    const job = await extractJob(env, html, url, siteId || "unknown");
-
+    const job = await extractJob(env, html, url, siteId || 'unknown');
+    
     if (job) {
       job.site_id = siteId;
       job.url = url;
       job.last_crawled_at = new Date().toISOString();
-
+      
       // Save the job to database
       const jobId = await saveJob(env, job);
       job.id = jobId;
-
+      
       console.log(`Successfully crawled job: ${job.title} at ${job.company}`);
       return job;
     }
-
+    
     return null;
   } catch (error) {
     console.error(`Error crawling job ${url}:`, error);
@@ -359,31 +250,27 @@
  * Crawl multiple job URLs in batch.
  * Implements rate limiting to avoid overwhelming the browser service.
  */
-export async function crawlJobs(
-  env: CrawlEnv,
-  urls: string[],
-  siteId?: string
-): Promise<Job[]> {
+export async function crawlJobs(env: CrawlEnv, urls: string[], siteId?: string): Promise<Job[]> {
   const jobs: Job[] = [];
   const batchSize = 5; // Process 5 URLs at a time
   const delay = 1000; // 1 second delay between batches
 
   for (let i = 0; i < urls.length; i += batchSize) {
     const batch = urls.slice(i, i + batchSize);
-
-    const batchPromises = batch.map((url) => crawlJob(env, url, siteId));
+    
+    const batchPromises = batch.map(url => crawlJob(env, url, siteId));
     const batchResults = await Promise.all(batchPromises);
-
+    
     // Filter out null results and add to jobs array
     for (const job of batchResults) {
       if (job) {
         jobs.push(job);
       }
     }
-
+    
     // Add delay between batches to avoid rate limiting
     if (i + batchSize < urls.length) {
-      await new Promise((resolve) => setTimeout(resolve, delay));
+      await new Promise(resolve => setTimeout(resolve, delay));
     }
   }
 
@@ -394,38 +281,28 @@
  * Simple URL discovery from a sitemap or robots.txt.
  * This is a basic implementation that can be extended for more sophisticated discovery.
  */
-export async function discoverJobUrls(
-  baseUrl: string,
-  searchTerms: string[] = []
-): Promise<string[]> {
+export async function discoverJobUrls(baseUrl: string, searchTerms: string[] = []): Promise<string[]> {
   const urls: string[] = [];
-
+  
   try {
     // Try to fetch sitemap.xml
-    const sitemapUrl = new URL("/sitemap.xml", baseUrl).href;
+    const sitemapUrl = new URL('/sitemap.xml', baseUrl).href;
     const sitemapResponse = await fetch(sitemapUrl);
-
+    
     if (sitemapResponse.ok) {
       const sitemapText = await sitemapResponse.text();
-
+      
       // Robust XML parsing to extract URLs from sitemap
       const extractedUrls = parseSitemapUrls(sitemapText);
-
+      
       // Filter URLs that might contain job-related keywords
-      const jobKeywords = [
-        "job",
-        "career",
-        "position",
-        "opening",
-        "opportunity",
-        ...searchTerms,
-      ];
-
+      const jobKeywords = ['job', 'career', 'position', 'opening', 'opportunity', ...searchTerms];
+      
       for (const url of extractedUrls) {
-        const containsJobKeyword = jobKeywords.some((keyword) =>
+        const containsJobKeyword = jobKeywords.some(keyword => 
           url.toLowerCase().includes(keyword.toLowerCase())
         );
-
+        
         if (containsJobKeyword) {
           urls.push(url);
         }
@@ -434,6 +311,6 @@
   } catch (error) {
     console.error(`Error discovering URLs from ${baseUrl}:`, error);
   }
-
+  
   return urls;
 }