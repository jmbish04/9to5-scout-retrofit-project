/**
 * Daily job monitoring functionality.
 * Monitors all active jobs for changes and updates tracking history.
 */

import { crawlJobWithSnapshot } from "./crawl";
import {
  createJobTrackingHistory,
  getJobsForMonitoring,
  saveJobMarketStats,
  updateJobStatus,
} from "./storage";
import type { DailyMonitoringResult, Job } from "./types";

export interface MonitoringEnv {
<<<<<<< HEAD
  DB: D1Database;
  R2: R2Bucket;
  AI: Ai;
  MYBROWSER: Fetcher;
  VECTORIZE_INDEX: VectorizeIndex;
=======
  DB: any;
  R2: any;
  AI: any;
  MYBROWSER?: any;
  BROWSER?: any;
  VECTORIZE_INDEX: any;
>>>>>>> 56cc2f18
  BROWSER_RENDERING_TOKEN: string;
  DEFAULT_MODEL_WEB_BROWSER: keyof AiModels;
  EMBEDDING_MODEL: keyof AiModels;
  USAGE_TRACKER: KVNamespace;
  WORKER_API_KEY: string;
  CLOUDFLARE_ACCOUNT_ID: string;
  NOTIFICATION_EMAIL_ADDRESS: string;
  EMAIL_SENDER: SendEmail;
  EMAIL_ROUTING_DOMAIN: string;
  PYTHON_SCRAPER_URL: string;
  PYTHON_SCRAPER_API_KEY: string;
}

/**
 * Run daily monitoring for all active jobs.
 * This function should be called by the scheduled worker.
 */
export async function runDailyJobMonitoring(
  env: MonitoringEnv
): Promise<DailyMonitoringResult> {
  const today: string =
    new Date().toISOString().split("T")[0] ||
    new Date().toISOString().substring(0, 10); // YYYY-MM-DD format
  const startTime = new Date();

  console.log(`Starting daily job monitoring for ${today}`);

  const result: DailyMonitoringResult = {
    date: today,
    jobs_checked: 0,
    jobs_modified: 0,
    jobs_closed: 0,
    errors: 0,
    snapshots_created: 0,
    pdfs_generated: 0,
    markdown_extracts: 0,
  };

  try {
    // Get all jobs that need monitoring
    const jobsToMonitor = await getJobsForMonitoring(env);
    console.log(`Found ${jobsToMonitor.length} jobs to monitor`);

    result.jobs_checked = jobsToMonitor.length;

    // Process jobs in batches to avoid overwhelming the system
    const batchSize = 10;
    for (let i = 0; i < jobsToMonitor.length; i += batchSize) {
      const batch = jobsToMonitor.slice(i, i + batchSize);

      // Process batch in parallel
      const batchPromises = batch.map((job) =>
        monitorSingleJob(env, job, today)
      );
      const batchResults = await Promise.allSettled(batchPromises);

      // Aggregate results
      for (const promiseResult of batchResults) {
        if (promiseResult.status === "fulfilled") {
          const jobResult = promiseResult.value;
          if (jobResult.modified) result.jobs_modified++;
          if (jobResult.closed) result.jobs_closed++;
          if (jobResult.snapshotCreated) result.snapshots_created++;
          if (jobResult.pdfGenerated) result.pdfs_generated++;
          if (jobResult.markdownExtracted) result.markdown_extracts++;
        } else {
          result.errors++;
          console.error("Job monitoring error:", promiseResult.reason);
        }
      }

      // Add delay between batches to avoid rate limiting
      if (i + batchSize < jobsToMonitor.length) {
        await new Promise((resolve) => setTimeout(resolve, 2000));
      }
    }

    // Generate daily market statistics
    await generateDailyMarketStats(env, today, result);

    console.log(`Daily monitoring completed. Results:`, result);
    return result;
  } catch (error) {
    console.error("Error in daily job monitoring:", error);
    result.errors++;
    return result;
  }
}

/**
 * Monitor a single job for changes.
 */
async function monitorSingleJob(
  env: MonitoringEnv,
  job: Job,
  trackingDate: string
): Promise<{
  modified: boolean;
  closed: boolean;
  snapshotCreated: boolean;
  pdfGenerated: boolean;
  markdownExtracted: boolean;
}> {
  const jobResult = {
    modified: false,
    closed: false,
    snapshotCreated: false,
    pdfGenerated: false,
    markdownExtracted: false,
  };

  try {
    console.log(`Monitoring job: ${job.title} at ${job.company}`);

    // Get the latest snapshot for comparison
    const latestSnapshot = await env.DB.prepare(
      `
      SELECT * FROM snapshots 
      WHERE job_id = ? 
      ORDER BY fetched_at DESC 
      LIMIT 1
    `
    )
      .bind(job.id)
      .first();

    // Crawl the job with full snapshot creation
    const { job: updatedJob, snapshotId } = await crawlJobWithSnapshot(
      env,
      job.url!,
      job.site_id
    );

    if (!updatedJob) {
      // Job is likely closed or inaccessible
      await updateJobStatus(env, job.id!, "closed", true);
      await createJobTrackingHistory(env, {
        job_id: job.id!,
        tracking_date: trackingDate,
        status: "closed",
        error_message: "Job page not accessible",
      });
      jobResult.closed = true;
      return jobResult;
    }

    if (snapshotId) {
      jobResult.snapshotCreated = true;
      jobResult.pdfGenerated = true; // Assuming PDF was generated in crawlJobWithSnapshot
      jobResult.markdownExtracted = true; // Assuming markdown was extracted
    }

    // Compare with previous snapshot to detect changes
    let hasChanges = false;
    let titleChanged = false;
    let requirementsChanged = false;
    let salaryChanged = false;
    let descriptionChanged = false;

    if (latestSnapshot) {
      // Get current snapshot for comparison
      const currentSnapshot = await env.DB.prepare(
        `
        SELECT * FROM snapshots WHERE id = ?
      `
      )
        .bind(snapshotId)
        .first();

      if (
        currentSnapshot &&
        latestSnapshot.content_hash !== currentSnapshot.content_hash
      ) {
        hasChanges = true;
        jobResult.modified = true;

        // Detailed change detection
        titleChanged = job.title !== updatedJob.title;
        requirementsChanged =
          job.requirements_md !== updatedJob.requirements_md;
        salaryChanged =
          job.salary_min !== updatedJob.salary_min ||
          job.salary_max !== updatedJob.salary_max;
        descriptionChanged = job.description_md !== updatedJob.description_md;

        console.log(
          `Detected changes in job ${job.id}: title=${titleChanged}, requirements=${requirementsChanged}, salary=${salaryChanged}, description=${descriptionChanged}`
        );
      }
    } else {
      // First time monitoring this job
      hasChanges = true;
    }

    // Create tracking history entry
    await createJobTrackingHistory(env, {
      job_id: job.id!,
      snapshot_id: snapshotId,
      tracking_date: trackingDate,
      status: hasChanges ? "modified" : "open",
      content_hash: (
        await env.DB.prepare("SELECT content_hash FROM snapshots WHERE id = ?")
          .bind(snapshotId)
          .first()
      )?.content_hash as string | undefined,
      title_changed: titleChanged,
      requirements_changed: requirementsChanged,
      salary_changed: salaryChanged,
      description_changed: descriptionChanged,
    });

    // Update job status
    await updateJobStatus(env, job.id!, "open");

    return jobResult;
  } catch (error) {
    console.error(`Error monitoring job ${job.id}:`, error);

    // Record error in tracking history
    await createJobTrackingHistory(env, {
      job_id: job.id!,
      tracking_date: trackingDate,
      status: "error",
      error_message: error instanceof Error ? error.message : "Unknown error",
    });

    throw error;
  }
}

/**
 * Generate daily market statistics based on monitoring results.
 */
async function generateDailyMarketStats(
  env: MonitoringEnv,
  date: string,
  monitoringResult: DailyMonitoringResult
): Promise<void> {
  try {
    console.log("Generating daily market statistics...");

    // Get total job counts
    const totalJobs = await env.DB.prepare(
      "SELECT COUNT(*) as count FROM jobs"
    ).first();
    const openJobs = await env.DB.prepare(
      'SELECT COUNT(*) as count FROM jobs WHERE status = "open"'
    ).first();

    // Get new jobs found today
    const newJobsToday = await env.DB.prepare(
      `
      SELECT COUNT(*) as count FROM jobs 
      WHERE date(first_seen_at) = ?
    `
    )
      .bind(date)
      .first();

    // Calculate average job duration
    const avgDuration = await env.DB.prepare(
      `
      SELECT AVG(julianday(closure_detected_at) - julianday(first_seen_at)) as avg_days
      FROM jobs 
      WHERE closure_detected_at IS NOT NULL
    `
    ).first();

    // Get top companies by job count
    const topCompanies = await env.DB.prepare(
      `
      SELECT company, COUNT(*) as job_count
      FROM jobs 
      WHERE status = 'open' AND company IS NOT NULL
      GROUP BY company
      ORDER BY job_count DESC
      LIMIT 10
    `
    ).all();

    // Get trending keywords from job titles and descriptions
    const trendingKeywords = await env.DB.prepare(
      `
      SELECT title FROM jobs 
      WHERE date(first_seen_at) >= date(?, '-7 days')
      AND title IS NOT NULL
    `
    )
      .bind(date)
      .all();

    // Simple keyword extraction (could be enhanced with AI)
    const keywordCounts: Record<string, number> = {};
    trendingKeywords.results?.forEach((job: Record<string, unknown>) => {
      const words =
        (job.title as string)?.toLowerCase().match(/\b\w{3,}\b/g) || [];
      words.forEach((word: string) => {
        if (
          !["the", "and", "for", "with", "job", "position", "role"].includes(
            word
          )
        ) {
          keywordCounts[word] = (keywordCounts[word] || 0) + 1;
        }
      });
    });

    const topKeywords = Object.entries(keywordCounts)
      .sort((a, b) => b[1] - a[1])
      .slice(0, 20)
      .map(([word, count]) => ({ keyword: word, count }));

    // Get salary statistics
    const salaryStats = await env.DB.prepare(
      `
      SELECT 
        AVG(salary_min) as avg_min,
        AVG(salary_max) as avg_max,
        MIN(salary_min) as min_salary,
        MAX(salary_max) as max_salary,
        COUNT(*) as salary_count
      FROM jobs 
      WHERE status = 'open' AND salary_min IS NOT NULL AND salary_max IS NOT NULL
    `
    ).first();

    // Get location statistics
    const locationStats = await env.DB.prepare(
      `
      SELECT location, COUNT(*) as job_count
      FROM jobs 
      WHERE status = 'open' AND location IS NOT NULL
      GROUP BY location
      ORDER BY job_count DESC
      LIMIT 20
    `
    ).all();

    // Save market statistics
    await saveJobMarketStats(env, date, {
      total_jobs_tracked: (totalJobs?.count as number) || 0,
      new_jobs_found: (newJobsToday?.count as number) || 0,
      jobs_closed: monitoringResult.jobs_closed,
      jobs_modified: monitoringResult.jobs_modified,
      avg_job_duration_days: (avgDuration?.avg_days as number) || undefined,
      top_companies: topCompanies.results || [],
      trending_keywords: topKeywords,
      salary_stats: salaryStats || {},
      location_stats: locationStats.results || [],
    });

    console.log("Daily market statistics generated successfully");
  } catch (error) {
    console.error("Error generating daily market statistics:", error);
  }
}

/**
 * Get comprehensive job tracking data for a specific job.
 */
export async function getJobTrackingTimeline(
  env: MonitoringEnv,
  jobId: string
): Promise<{
  job: Record<string, unknown>;
  timeline: Record<string, unknown>[];
  snapshots: Record<string, unknown>[];
  changes: Record<string, unknown>[];
}> {
  try {
    // Get job details
    const job = await env.DB.prepare("SELECT * FROM jobs WHERE id = ?")
      .bind(jobId)
      .first();

    if (!job) {
      throw new Error("Job not found");
    }

    // Get tracking timeline
    const timeline = await env.DB.prepare(
      `
      SELECT 
        jth.*,
        s.html_r2_key,
        s.pdf_r2_key,
        s.markdown_r2_key,
        s.screenshot_r2_key,
        s.fetched_at as snapshot_fetched_at
      FROM job_tracking_history jth
      LEFT JOIN snapshots s ON jth.snapshot_id = s.id
      WHERE jth.job_id = ?
      ORDER BY jth.tracking_date DESC, jth.created_at DESC
    `
    )
      .bind(jobId)
      .all();

    // Get all snapshots
    const snapshots = await env.DB.prepare(
      `
      SELECT * FROM snapshots 
      WHERE job_id = ?
      ORDER BY fetched_at DESC
    `
    )
      .bind(jobId)
      .all();

    // Get all changes
    const changes = await env.DB.prepare(
      `
      SELECT c.*, 
        fs.fetched_at as from_snapshot_date,
        ts.fetched_at as to_snapshot_date
      FROM changes c
      LEFT JOIN snapshots fs ON c.from_snapshot_id = fs.id
      LEFT JOIN snapshots ts ON c.to_snapshot_id = ts.id
      WHERE c.job_id = ?
      ORDER BY c.changed_at DESC
    `
    )
      .bind(jobId)
      .all();

    return {
      job,
      timeline: timeline.results || [],
      snapshots: snapshots.results || [],
      changes: changes.results || [],
    };
  } catch (error) {
    console.error("Error getting job tracking timeline:", error);
    throw error;
  }
}<|MERGE_RESOLUTION|>--- conflicted
+++ resolved
@@ -3,57 +3,30 @@
  * Monitors all active jobs for changes and updates tracking history.
  */
 
-import { crawlJobWithSnapshot } from "./crawl";
-import {
-  createJobTrackingHistory,
-  getJobsForMonitoring,
-  saveJobMarketStats,
-  updateJobStatus,
-} from "./storage";
-import type { DailyMonitoringResult, Job } from "./types";
+import { getJobsForMonitoring, updateJobStatus, createJobTrackingHistory, createSnapshot, saveJobMarketStats } from './storage';
+import { crawlJobWithSnapshot } from './crawl';
+import type { Job, DailyMonitoringResult, JobTrackingHistory } from './types';
 
 export interface MonitoringEnv {
-<<<<<<< HEAD
-  DB: D1Database;
-  R2: R2Bucket;
-  AI: Ai;
-  MYBROWSER: Fetcher;
-  VECTORIZE_INDEX: VectorizeIndex;
-=======
   DB: any;
   R2: any;
   AI: any;
   MYBROWSER?: any;
   BROWSER?: any;
   VECTORIZE_INDEX: any;
->>>>>>> 56cc2f18
   BROWSER_RENDERING_TOKEN: string;
-  DEFAULT_MODEL_WEB_BROWSER: keyof AiModels;
-  EMBEDDING_MODEL: keyof AiModels;
-  USAGE_TRACKER: KVNamespace;
-  WORKER_API_KEY: string;
-  CLOUDFLARE_ACCOUNT_ID: string;
-  NOTIFICATION_EMAIL_ADDRESS: string;
-  EMAIL_SENDER: SendEmail;
-  EMAIL_ROUTING_DOMAIN: string;
-  PYTHON_SCRAPER_URL: string;
-  PYTHON_SCRAPER_API_KEY: string;
 }
 
 /**
  * Run daily monitoring for all active jobs.
  * This function should be called by the scheduled worker.
  */
-export async function runDailyJobMonitoring(
-  env: MonitoringEnv
-): Promise<DailyMonitoringResult> {
-  const today: string =
-    new Date().toISOString().split("T")[0] ||
-    new Date().toISOString().substring(0, 10); // YYYY-MM-DD format
+export async function runDailyJobMonitoring(env: MonitoringEnv): Promise<DailyMonitoringResult> {
+  const today = new Date().toISOString().split('T')[0]; // YYYY-MM-DD format
   const startTime = new Date();
-
+  
   console.log(`Starting daily job monitoring for ${today}`);
-
+  
   const result: DailyMonitoringResult = {
     date: today,
     jobs_checked: 0,
@@ -69,23 +42,21 @@
     // Get all jobs that need monitoring
     const jobsToMonitor = await getJobsForMonitoring(env);
     console.log(`Found ${jobsToMonitor.length} jobs to monitor`);
-
+    
     result.jobs_checked = jobsToMonitor.length;
 
     // Process jobs in batches to avoid overwhelming the system
     const batchSize = 10;
     for (let i = 0; i < jobsToMonitor.length; i += batchSize) {
       const batch = jobsToMonitor.slice(i, i + batchSize);
-
+      
       // Process batch in parallel
-      const batchPromises = batch.map((job) =>
-        monitorSingleJob(env, job, today)
-      );
+      const batchPromises = batch.map(job => monitorSingleJob(env, job, today));
       const batchResults = await Promise.allSettled(batchPromises);
-
+      
       // Aggregate results
       for (const promiseResult of batchResults) {
-        if (promiseResult.status === "fulfilled") {
+        if (promiseResult.status === 'fulfilled') {
           const jobResult = promiseResult.value;
           if (jobResult.modified) result.jobs_modified++;
           if (jobResult.closed) result.jobs_closed++;
@@ -94,23 +65,24 @@
           if (jobResult.markdownExtracted) result.markdown_extracts++;
         } else {
           result.errors++;
-          console.error("Job monitoring error:", promiseResult.reason);
+          console.error('Job monitoring error:', promiseResult.reason);
         }
       }
-
+      
       // Add delay between batches to avoid rate limiting
       if (i + batchSize < jobsToMonitor.length) {
-        await new Promise((resolve) => setTimeout(resolve, 2000));
+        await new Promise(resolve => setTimeout(resolve, 2000));
       }
     }
 
     // Generate daily market statistics
     await generateDailyMarketStats(env, today, result);
-
+    
     console.log(`Daily monitoring completed. Results:`, result);
     return result;
+    
   } catch (error) {
-    console.error("Error in daily job monitoring:", error);
+    console.error('Error in daily job monitoring:', error);
     result.errors++;
     return result;
   }
@@ -119,11 +91,7 @@
 /**
  * Monitor a single job for changes.
  */
-async function monitorSingleJob(
-  env: MonitoringEnv,
-  job: Job,
-  trackingDate: string
-): Promise<{
+async function monitorSingleJob(env: MonitoringEnv, job: Job, trackingDate: string): Promise<{
   modified: boolean;
   closed: boolean;
   snapshotCreated: boolean;
@@ -140,34 +108,26 @@
 
   try {
     console.log(`Monitoring job: ${job.title} at ${job.company}`);
-
+    
     // Get the latest snapshot for comparison
-    const latestSnapshot = await env.DB.prepare(
-      `
+    const latestSnapshot = await env.DB.prepare(`
       SELECT * FROM snapshots 
       WHERE job_id = ? 
       ORDER BY fetched_at DESC 
       LIMIT 1
-    `
-    )
-      .bind(job.id)
-      .first();
+    `).bind(job.id).first();
 
     // Crawl the job with full snapshot creation
-    const { job: updatedJob, snapshotId } = await crawlJobWithSnapshot(
-      env,
-      job.url!,
-      job.site_id
-    );
-
+    const { job: updatedJob, snapshotId } = await crawlJobWithSnapshot(env, job.url!, job.site_id);
+    
     if (!updatedJob) {
       // Job is likely closed or inaccessible
-      await updateJobStatus(env, job.id!, "closed", true);
+      await updateJobStatus(env, job.id!, 'closed', true);
       await createJobTrackingHistory(env, {
         job_id: job.id!,
         tracking_date: trackingDate,
-        status: "closed",
-        error_message: "Job page not accessible",
+        status: 'closed',
+        error_message: 'Job page not accessible',
       });
       jobResult.closed = true;
       return jobResult;
@@ -188,33 +148,21 @@
 
     if (latestSnapshot) {
       // Get current snapshot for comparison
-      const currentSnapshot = await env.DB.prepare(
-        `
+      const currentSnapshot = await env.DB.prepare(`
         SELECT * FROM snapshots WHERE id = ?
-      `
-      )
-        .bind(snapshotId)
-        .first();
-
-      if (
-        currentSnapshot &&
-        latestSnapshot.content_hash !== currentSnapshot.content_hash
-      ) {
+      `).bind(snapshotId).first();
+
+      if (currentSnapshot && latestSnapshot.content_hash !== currentSnapshot.content_hash) {
         hasChanges = true;
         jobResult.modified = true;
 
         // Detailed change detection
         titleChanged = job.title !== updatedJob.title;
-        requirementsChanged =
-          job.requirements_md !== updatedJob.requirements_md;
-        salaryChanged =
-          job.salary_min !== updatedJob.salary_min ||
-          job.salary_max !== updatedJob.salary_max;
+        requirementsChanged = job.requirements_md !== updatedJob.requirements_md;
+        salaryChanged = job.salary_min !== updatedJob.salary_min || job.salary_max !== updatedJob.salary_max;
         descriptionChanged = job.description_md !== updatedJob.description_md;
 
-        console.log(
-          `Detected changes in job ${job.id}: title=${titleChanged}, requirements=${requirementsChanged}, salary=${salaryChanged}, description=${descriptionChanged}`
-        );
+        console.log(`Detected changes in job ${job.id}: title=${titleChanged}, requirements=${requirementsChanged}, salary=${salaryChanged}, description=${descriptionChanged}`);
       }
     } else {
       // First time monitoring this job
@@ -226,12 +174,8 @@
       job_id: job.id!,
       snapshot_id: snapshotId,
       tracking_date: trackingDate,
-      status: hasChanges ? "modified" : "open",
-      content_hash: (
-        await env.DB.prepare("SELECT content_hash FROM snapshots WHERE id = ?")
-          .bind(snapshotId)
-          .first()
-      )?.content_hash as string | undefined,
+      status: hasChanges ? 'modified' : 'open',
+      content_hash: (await env.DB.prepare('SELECT content_hash FROM snapshots WHERE id = ?').bind(snapshotId).first())?.content_hash,
       title_changed: titleChanged,
       requirements_changed: requirementsChanged,
       salary_changed: salaryChanged,
@@ -239,20 +183,21 @@
     });
 
     // Update job status
-    await updateJobStatus(env, job.id!, "open");
+    await updateJobStatus(env, job.id!, 'open');
 
     return jobResult;
+    
   } catch (error) {
     console.error(`Error monitoring job ${job.id}:`, error);
-
+    
     // Record error in tracking history
     await createJobTrackingHistory(env, {
       job_id: job.id!,
       tracking_date: trackingDate,
-      status: "error",
-      error_message: error instanceof Error ? error.message : "Unknown error",
+      status: 'error',
+      error_message: error instanceof Error ? error.message : 'Unknown error',
     });
-
+    
     throw error;
   }
 }
@@ -260,75 +205,50 @@
 /**
  * Generate daily market statistics based on monitoring results.
  */
-async function generateDailyMarketStats(
-  env: MonitoringEnv,
-  date: string,
-  monitoringResult: DailyMonitoringResult
-): Promise<void> {
+async function generateDailyMarketStats(env: MonitoringEnv, date: string, monitoringResult: DailyMonitoringResult): Promise<void> {
   try {
-    console.log("Generating daily market statistics...");
-
+    console.log('Generating daily market statistics...');
+    
     // Get total job counts
-    const totalJobs = await env.DB.prepare(
-      "SELECT COUNT(*) as count FROM jobs"
-    ).first();
-    const openJobs = await env.DB.prepare(
-      'SELECT COUNT(*) as count FROM jobs WHERE status = "open"'
-    ).first();
-
+    const totalJobs = await env.DB.prepare('SELECT COUNT(*) as count FROM jobs').first();
+    const openJobs = await env.DB.prepare('SELECT COUNT(*) as count FROM jobs WHERE status = "open"').first();
+    
     // Get new jobs found today
-    const newJobsToday = await env.DB.prepare(
-      `
+    const newJobsToday = await env.DB.prepare(`
       SELECT COUNT(*) as count FROM jobs 
       WHERE date(first_seen_at) = ?
-    `
-    )
-      .bind(date)
-      .first();
+    `).bind(date).first();
 
     // Calculate average job duration
-    const avgDuration = await env.DB.prepare(
-      `
+    const avgDuration = await env.DB.prepare(`
       SELECT AVG(julianday(closure_detected_at) - julianday(first_seen_at)) as avg_days
       FROM jobs 
       WHERE closure_detected_at IS NOT NULL
-    `
-    ).first();
+    `).first();
 
     // Get top companies by job count
-    const topCompanies = await env.DB.prepare(
-      `
+    const topCompanies = await env.DB.prepare(`
       SELECT company, COUNT(*) as job_count
       FROM jobs 
       WHERE status = 'open' AND company IS NOT NULL
       GROUP BY company
       ORDER BY job_count DESC
       LIMIT 10
-    `
-    ).all();
+    `).all();
 
     // Get trending keywords from job titles and descriptions
-    const trendingKeywords = await env.DB.prepare(
-      `
+    const trendingKeywords = await env.DB.prepare(`
       SELECT title FROM jobs 
       WHERE date(first_seen_at) >= date(?, '-7 days')
       AND title IS NOT NULL
-    `
-    )
-      .bind(date)
-      .all();
+    `).bind(date).all();
 
     // Simple keyword extraction (could be enhanced with AI)
     const keywordCounts: Record<string, number> = {};
-    trendingKeywords.results?.forEach((job: Record<string, unknown>) => {
-      const words =
-        (job.title as string)?.toLowerCase().match(/\b\w{3,}\b/g) || [];
-      words.forEach((word: string) => {
-        if (
-          !["the", "and", "for", "with", "job", "position", "role"].includes(
-            word
-          )
-        ) {
+    trendingKeywords.results?.forEach((job: any) => {
+      const words = job.title.toLowerCase().match(/\b\w{3,}\b/g) || [];
+      words.forEach(word => {
+        if (!['the', 'and', 'for', 'with', 'job', 'position', 'role'].includes(word)) {
           keywordCounts[word] = (keywordCounts[word] || 0) + 1;
         }
       });
@@ -340,8 +260,7 @@
       .map(([word, count]) => ({ keyword: word, count }));
 
     // Get salary statistics
-    const salaryStats = await env.DB.prepare(
-      `
+    const salaryStats = await env.DB.prepare(`
       SELECT 
         AVG(salary_min) as avg_min,
         AVG(salary_max) as avg_max,
@@ -350,65 +269,57 @@
         COUNT(*) as salary_count
       FROM jobs 
       WHERE status = 'open' AND salary_min IS NOT NULL AND salary_max IS NOT NULL
-    `
-    ).first();
+    `).first();
 
     // Get location statistics
-    const locationStats = await env.DB.prepare(
-      `
+    const locationStats = await env.DB.prepare(`
       SELECT location, COUNT(*) as job_count
       FROM jobs 
       WHERE status = 'open' AND location IS NOT NULL
       GROUP BY location
       ORDER BY job_count DESC
       LIMIT 20
-    `
-    ).all();
+    `).all();
 
     // Save market statistics
     await saveJobMarketStats(env, date, {
-      total_jobs_tracked: (totalJobs?.count as number) || 0,
-      new_jobs_found: (newJobsToday?.count as number) || 0,
+      total_jobs_tracked: totalJobs?.count || 0,
+      new_jobs_found: newJobsToday?.count || 0,
       jobs_closed: monitoringResult.jobs_closed,
       jobs_modified: monitoringResult.jobs_modified,
-      avg_job_duration_days: (avgDuration?.avg_days as number) || undefined,
+      avg_job_duration_days: avgDuration?.avg_days || null,
       top_companies: topCompanies.results || [],
       trending_keywords: topKeywords,
       salary_stats: salaryStats || {},
       location_stats: locationStats.results || [],
     });
-
-    console.log("Daily market statistics generated successfully");
+    
+    console.log('Daily market statistics generated successfully');
+    
   } catch (error) {
-    console.error("Error generating daily market statistics:", error);
+    console.error('Error generating daily market statistics:', error);
   }
 }
 
 /**
  * Get comprehensive job tracking data for a specific job.
  */
-export async function getJobTrackingTimeline(
-  env: MonitoringEnv,
-  jobId: string
-): Promise<{
-  job: Record<string, unknown>;
-  timeline: Record<string, unknown>[];
-  snapshots: Record<string, unknown>[];
-  changes: Record<string, unknown>[];
+export async function getJobTrackingTimeline(env: MonitoringEnv, jobId: string): Promise<{
+  job: any;
+  timeline: any[];
+  snapshots: any[];
+  changes: any[];
 }> {
   try {
     // Get job details
-    const job = await env.DB.prepare("SELECT * FROM jobs WHERE id = ?")
-      .bind(jobId)
-      .first();
-
+    const job = await env.DB.prepare('SELECT * FROM jobs WHERE id = ?').bind(jobId).first();
+    
     if (!job) {
-      throw new Error("Job not found");
+      throw new Error('Job not found');
     }
 
     // Get tracking timeline
-    const timeline = await env.DB.prepare(
-      `
+    const timeline = await env.DB.prepare(`
       SELECT 
         jth.*,
         s.html_r2_key,
@@ -420,25 +331,17 @@
       LEFT JOIN snapshots s ON jth.snapshot_id = s.id
       WHERE jth.job_id = ?
       ORDER BY jth.tracking_date DESC, jth.created_at DESC
-    `
-    )
-      .bind(jobId)
-      .all();
+    `).bind(jobId).all();
 
     // Get all snapshots
-    const snapshots = await env.DB.prepare(
-      `
+    const snapshots = await env.DB.prepare(`
       SELECT * FROM snapshots 
       WHERE job_id = ?
       ORDER BY fetched_at DESC
-    `
-    )
-      .bind(jobId)
-      .all();
+    `).bind(jobId).all();
 
     // Get all changes
-    const changes = await env.DB.prepare(
-      `
+    const changes = await env.DB.prepare(`
       SELECT c.*, 
         fs.fetched_at as from_snapshot_date,
         ts.fetched_at as to_snapshot_date
@@ -447,10 +350,7 @@
       LEFT JOIN snapshots ts ON c.to_snapshot_id = ts.id
       WHERE c.job_id = ?
       ORDER BY c.changed_at DESC
-    `
-    )
-      .bind(jobId)
-      .all();
+    `).bind(jobId).all();
 
     return {
       job,
@@ -458,8 +358,9 @@
       snapshots: snapshots.results || [],
       changes: changes.results || [],
     };
+    
   } catch (error) {
-    console.error("Error getting job tracking timeline:", error);
+    console.error('Error getting job tracking timeline:', error);
     throw error;
   }
 }