--- conflicted
+++ resolved
@@ -2,12 +2,8 @@
  * Workflow configuration management routes
  */
 
-<<<<<<< HEAD
-import type { Env } from "../index";
-=======
 import type { Env } from '../lib/env';
 import { createRun } from '../lib/storage';
->>>>>>> 56cc2f18
 
 export interface WorkflowConfig {
   id: string;
@@ -19,233 +15,168 @@
   updated_at?: string;
 }
 
-export async function handleWorkflowsGet(
-  request: Request,
-  env: Env
-): Promise<Response> {
+export async function handleWorkflowsGet(request: Request, env: any): Promise<Response> {
   try {
     const url = new URL(request.url);
-    const enabled = url.searchParams.get("enabled");
-
-    let sql = "SELECT * FROM workflow_configs";
-    const params: unknown[] = [];
-
+    const enabled = url.searchParams.get('enabled');
+    
+    let sql = 'SELECT * FROM workflow_configs';
+    const params: any[] = [];
+    
     if (enabled !== null) {
-      sql += " WHERE enabled = ?";
-      params.push(enabled === "true" ? 1 : 0);
-    }
-
-    sql += " ORDER BY created_at DESC";
-
-    const { results } = await env.DB.prepare(sql)
-      .bind(...params)
-      .all();
-
+      sql += ' WHERE enabled = ?';
+      params.push(enabled === 'true' ? 1 : 0);
+    }
+    
+    sql += ' ORDER BY created_at DESC';
+    
+    const { results } = await env.DB.prepare(sql).bind(...params).all();
+    
     // Convert database results to proper types
-    const workflows = results.map((row: Record<string, unknown>) => ({
+    const workflows = results.map((row: any) => ({
       ...row,
-      task_sequence: row.task_sequence
-        ? JSON.parse(row.task_sequence as string)
-        : [],
-      enabled: Boolean(row.enabled),
+      task_sequence: row.task_sequence ? JSON.parse(row.task_sequence) : [],
+      enabled: Boolean(row.enabled)
     }));
-
+    
     return new Response(JSON.stringify(workflows), {
-      headers: { "Content-Type": "application/json" },
-    });
-  } catch (error) {
-    console.error("Error listing workflows:", error);
-    return new Response(JSON.stringify({ error: "Failed to list workflows" }), {
-      status: 500,
-      headers: { "Content-Type": "application/json" },
-    });
-  }
-}
-
-export async function handleWorkflowsPost(
-  request: Request,
-  env: Env
-): Promise<Response> {
+      headers: { 'Content-Type': 'application/json' }
+    });
+  } catch (error) {
+    console.error('Error listing workflows:', error);
+    return new Response(JSON.stringify({ error: 'Failed to list workflows' }), {
+      status: 500,
+      headers: { 'Content-Type': 'application/json' }
+    });
+  }
+}
+
+export async function handleWorkflowsPost(request: Request, env: any): Promise<Response> {
   try {
     const workflow: WorkflowConfig = await request.json();
-
+    
     // Validate required fields
-    if (
-      !workflow.id ||
-      !workflow.name ||
-      !workflow.description ||
-      !workflow.task_sequence
-    ) {
-      return new Response(
-        JSON.stringify({ error: "Missing required fields" }),
-        {
-          status: 400,
-          headers: { "Content-Type": "application/json" },
-        }
-      );
-    }
-
+    if (!workflow.id || !workflow.name || !workflow.description || !workflow.task_sequence) {
+      return new Response(JSON.stringify({ error: 'Missing required fields' }), {
+        status: 400,
+        headers: { 'Content-Type': 'application/json' }
+      });
+    }
+    
     // Validate that all tasks exist
     if (workflow.task_sequence.length > 0) {
       const { results: taskResults } = await env.DB.prepare(
-        `SELECT id FROM task_configs WHERE id IN (${workflow.task_sequence
-          .map(() => "?")
-          .join(",")})`
-      )
-        .bind(...workflow.task_sequence)
-        .all();
-
+        `SELECT id FROM task_configs WHERE id IN (${workflow.task_sequence.map(() => '?').join(',')})`
+      ).bind(...workflow.task_sequence).all();
+      
       if (taskResults.length !== workflow.task_sequence.length) {
-        return new Response(
-          JSON.stringify({
-            error: "One or more tasks in sequence do not exist",
-          }),
-          {
-            status: 400,
-            headers: { "Content-Type": "application/json" },
-          }
-        );
+        return new Response(JSON.stringify({ error: 'One or more tasks in sequence do not exist' }), {
+          status: 400,
+          headers: { 'Content-Type': 'application/json' }
+        });
       }
     }
-
+    
     const now = new Date().toISOString();
-
-    await env.DB.prepare(
-      `
+    
+    await env.DB.prepare(`
       INSERT INTO workflow_configs (
         id, name, description, task_sequence, enabled, created_at, updated_at
       ) VALUES (?, ?, ?, ?, ?, ?, ?)
-    `
-    )
-      .bind(
-        workflow.id,
-        workflow.name,
-        workflow.description,
-        JSON.stringify(workflow.task_sequence),
-        workflow.enabled !== false ? 1 : 0,
-        now,
-        now
-      )
-      .run();
-
+    `).bind(
+      workflow.id,
+      workflow.name,
+      workflow.description,
+      JSON.stringify(workflow.task_sequence),
+      workflow.enabled !== false ? 1 : 0,
+      now,
+      now
+    ).run();
+    
     const createdWorkflow = {
       ...workflow,
       enabled: workflow.enabled !== false,
       created_at: now,
-      updated_at: now,
+      updated_at: now
     };
-
+    
     return new Response(JSON.stringify(createdWorkflow), {
       status: 201,
-      headers: { "Content-Type": "application/json" },
-    });
-  } catch (error) {
-    console.error("Error creating workflow:", error);
-    return new Response(
-      JSON.stringify({ error: "Failed to create workflow" }),
-      {
-        status: 500,
-        headers: { "Content-Type": "application/json" },
-      }
-    );
-  }
-}
-
-export async function handleWorkflowGet(
-  request: Request,
-  env: Env,
-  workflowId: string
-): Promise<Response> {
+      headers: { 'Content-Type': 'application/json' }
+    });
+  } catch (error) {
+    console.error('Error creating workflow:', error);
+    return new Response(JSON.stringify({ error: 'Failed to create workflow' }), {
+      status: 500,
+      headers: { 'Content-Type': 'application/json' }
+    });
+  }
+}
+
+export async function handleWorkflowGet(request: Request, env: any, workflowId: string): Promise<Response> {
   try {
     const { results } = await env.DB.prepare(
-      "SELECT * FROM workflow_configs WHERE id = ?"
-    )
-      .bind(workflowId)
-      .all();
-
+      'SELECT * FROM workflow_configs WHERE id = ?'
+    ).bind(workflowId).all();
+    
     if (results.length === 0) {
-      return new Response(JSON.stringify({ error: "Workflow not found" }), {
+      return new Response(JSON.stringify({ error: 'Workflow not found' }), {
         status: 404,
-        headers: { "Content-Type": "application/json" },
-      });
-    }
-
+        headers: { 'Content-Type': 'application/json' }
+      });
+    }
+    
     const workflow = results[0];
-    if (!workflow) {
-      return new Response(JSON.stringify({ error: "Workflow not found" }), {
-        status: 404,
-        headers: { "Content-Type": "application/json" },
-      });
-    }
-
     const formattedWorkflow = {
       ...workflow,
-      task_sequence: workflow.task_sequence
-        ? JSON.parse(workflow.task_sequence as string)
-        : [],
-      enabled: Boolean(workflow.enabled),
+      task_sequence: workflow.task_sequence ? JSON.parse(workflow.task_sequence) : [],
+      enabled: Boolean(workflow.enabled)
     };
-
+    
     return new Response(JSON.stringify(formattedWorkflow), {
-      headers: { "Content-Type": "application/json" },
-    });
-  } catch (error) {
-    console.error("Error getting workflow:", error);
-    return new Response(JSON.stringify({ error: "Failed to get workflow" }), {
-      status: 500,
-      headers: { "Content-Type": "application/json" },
-    });
-  }
-}
-
-export async function handleWorkflowPut(
-  request: Request,
-  env: Env,
-  workflowId: string
-): Promise<Response> {
+      headers: { 'Content-Type': 'application/json' }
+    });
+  } catch (error) {
+    console.error('Error getting workflow:', error);
+    return new Response(JSON.stringify({ error: 'Failed to get workflow' }), {
+      status: 500,
+      headers: { 'Content-Type': 'application/json' }
+    });
+  }
+}
+
+export async function handleWorkflowPut(request: Request, env: any, workflowId: string): Promise<Response> {
   try {
     const workflow: Partial<WorkflowConfig> = await request.json();
     const now = new Date().toISOString();
-
+    
     // Check if workflow exists
     const { results } = await env.DB.prepare(
-      "SELECT id FROM workflow_configs WHERE id = ?"
-    )
-      .bind(workflowId)
-      .all();
-
+      'SELECT id FROM workflow_configs WHERE id = ?'
+    ).bind(workflowId).all();
+    
     if (results.length === 0) {
-      return new Response(JSON.stringify({ error: "Workflow not found" }), {
+      return new Response(JSON.stringify({ error: 'Workflow not found' }), {
         status: 404,
-        headers: { "Content-Type": "application/json" },
-      });
-    }
-
+        headers: { 'Content-Type': 'application/json' }
+      });
+    }
+    
     // Validate tasks if provided
     if (workflow.task_sequence && workflow.task_sequence.length > 0) {
       const { results: taskResults } = await env.DB.prepare(
-        `SELECT id FROM task_configs WHERE id IN (${workflow.task_sequence
-          .map(() => "?")
-          .join(",")})`
-      )
-        .bind(...workflow.task_sequence)
-        .all();
-
+        `SELECT id FROM task_configs WHERE id IN (${workflow.task_sequence.map(() => '?').join(',')})`
+      ).bind(...workflow.task_sequence).all();
+      
       if (taskResults.length !== workflow.task_sequence.length) {
-        return new Response(
-          JSON.stringify({
-            error: "One or more tasks in sequence do not exist",
-          }),
-          {
-            status: 400,
-            headers: { "Content-Type": "application/json" },
-          }
-        );
+        return new Response(JSON.stringify({ error: 'One or more tasks in sequence do not exist' }), {
+          status: 400,
+          headers: { 'Content-Type': 'application/json' }
+        });
       }
     }
-
-    await env.DB.prepare(
-      `
+    
+    await env.DB.prepare(`
       UPDATE workflow_configs SET 
         name = COALESCE(?, name),
         description = COALESCE(?, description),
@@ -253,100 +184,65 @@
         enabled = COALESCE(?, enabled),
         updated_at = ?
       WHERE id = ?
-    `
-    )
-      .bind(
-        workflow.name || null,
-        workflow.description || null,
-        workflow.task_sequence ? JSON.stringify(workflow.task_sequence) : null,
-        workflow.enabled !== undefined ? (workflow.enabled ? 1 : 0) : null,
-        now,
-        workflowId
-      )
-      .run();
-
+    `).bind(
+      workflow.name || null,
+      workflow.description || null,
+      workflow.task_sequence ? JSON.stringify(workflow.task_sequence) : null,
+      workflow.enabled !== undefined ? (workflow.enabled ? 1 : 0) : null,
+      now,
+      workflowId
+    ).run();
+    
     // Fetch updated workflow
     const { results: updatedResults } = await env.DB.prepare(
-      "SELECT * FROM workflow_configs WHERE id = ?"
-    )
-      .bind(workflowId)
-      .all();
-
+      'SELECT * FROM workflow_configs WHERE id = ?'
+    ).bind(workflowId).all();
+    
     const updatedWorkflow = updatedResults[0];
-    if (!updatedWorkflow) {
-      return new Response(JSON.stringify({ error: "Workflow not found" }), {
-        status: 404,
-        headers: { "Content-Type": "application/json" },
-      });
-    }
-
     const formattedWorkflow = {
       ...updatedWorkflow,
-      task_sequence: updatedWorkflow.task_sequence
-        ? JSON.parse(updatedWorkflow.task_sequence as string)
-        : [],
-      enabled: Boolean(updatedWorkflow.enabled),
+      task_sequence: updatedWorkflow.task_sequence ? JSON.parse(updatedWorkflow.task_sequence) : [],
+      enabled: Boolean(updatedWorkflow.enabled)
     };
-
+    
     return new Response(JSON.stringify(formattedWorkflow), {
-      headers: { "Content-Type": "application/json" },
-    });
-  } catch (error) {
-    console.error("Error updating workflow:", error);
-    return new Response(
-      JSON.stringify({ error: "Failed to update workflow" }),
-      {
-        status: 500,
-        headers: { "Content-Type": "application/json" },
-      }
-    );
-  }
-}
-
-export async function handleWorkflowDelete(
-  request: Request,
-  env: Env,
-  workflowId: string
-): Promise<Response> {
+      headers: { 'Content-Type': 'application/json' }
+    });
+  } catch (error) {
+    console.error('Error updating workflow:', error);
+    return new Response(JSON.stringify({ error: 'Failed to update workflow' }), {
+      status: 500,
+      headers: { 'Content-Type': 'application/json' }
+    });
+  }
+}
+
+export async function handleWorkflowDelete(request: Request, env: any, workflowId: string): Promise<Response> {
   try {
     // Check if workflow exists
     const { results } = await env.DB.prepare(
-      "SELECT id FROM workflow_configs WHERE id = ?"
-    )
-      .bind(workflowId)
-      .all();
-
+      'SELECT id FROM workflow_configs WHERE id = ?'
+    ).bind(workflowId).all();
+    
     if (results.length === 0) {
-      return new Response(JSON.stringify({ error: "Workflow not found" }), {
+      return new Response(JSON.stringify({ error: 'Workflow not found' }), {
         status: 404,
-        headers: { "Content-Type": "application/json" },
-      });
-    }
-
-    await env.DB.prepare("DELETE FROM workflow_configs WHERE id = ?")
-      .bind(workflowId)
-      .run();
-
-    return new Response("", { status: 204 });
-  } catch (error) {
-    console.error("Error deleting workflow:", error);
-    return new Response(
-      JSON.stringify({ error: "Failed to delete workflow" }),
-      {
-        status: 500,
-        headers: { "Content-Type": "application/json" },
-      }
-    );
-  }
-}
-
-<<<<<<< HEAD
-export async function handleWorkflowExecute(
-  request: Request,
-  env: Env,
-  workflowId: string
-): Promise<Response> {
-=======
+        headers: { 'Content-Type': 'application/json' }
+      });
+    }
+    
+    await env.DB.prepare('DELETE FROM workflow_configs WHERE id = ?').bind(workflowId).run();
+    
+    return new Response('', { status: 204 });
+  } catch (error) {
+    console.error('Error deleting workflow:', error);
+    return new Response(JSON.stringify({ error: 'Failed to delete workflow' }), {
+      status: 500,
+      headers: { 'Content-Type': 'application/json' }
+    });
+  }
+}
+
 type WorkflowBindingKey = keyof Pick<Env, 'DISCOVERY_WORKFLOW' | 'JOB_MONITOR_WORKFLOW' | 'CHANGE_ANALYSIS_WORKFLOW'>;
 
 function inferWorkflowBinding(workflowId: string, provided?: string | null): WorkflowBindingKey | null {
@@ -472,73 +368,19 @@
 }
 
 export async function handleWorkflowExecute(request: Request, env: Env, workflowId: string): Promise<Response> {
->>>>>>> 56cc2f18
   try {
     const { results } = await env.DB.prepare(
-<<<<<<< HEAD
-      "SELECT * FROM workflow_configs WHERE id = ? AND enabled = 1"
-    )
-      .bind(workflowId)
-      .all();
-=======
       'SELECT * FROM workflow_configs WHERE id = ? AND enabled = 1'
     ).bind(workflowId).all();
->>>>>>> 56cc2f18
 
     if (results.length === 0) {
-      return new Response(
-        JSON.stringify({ error: "Workflow not found or disabled" }),
-        {
-          status: 404,
-          headers: { "Content-Type": "application/json" },
-        }
-      );
+      return new Response(JSON.stringify({ error: 'Workflow not found or disabled' }), {
+        status: 404,
+        headers: { 'Content-Type': 'application/json' }
+      });
     }
 
     const workflow = results[0];
-<<<<<<< HEAD
-    if (!workflow) {
-      return new Response(
-        JSON.stringify({ error: "Workflow not found or disabled" }),
-        {
-          status: 404,
-          headers: { "Content-Type": "application/json" },
-        }
-      );
-    }
-
-    const taskSequence = JSON.parse(workflow.task_sequence as string);
-
-    // Parse request body for context
-    const requestBody = (await request.json().catch(() => ({}))) as Record<
-      string,
-      unknown
-    >;
-    const context = requestBody.context || {};
-
-    // Generate unique execution ID
-    const executionId = `exec_${Date.now()}_${Math.random()
-      .toString(36)
-      .substr(2, 9)}`;
-
-    // For now, return a placeholder response indicating the workflow would be executed
-    // In a full implementation, this would trigger a Cloudflare Workflow or similar orchestration
-    const response = {
-      execution_id: executionId,
-      workflow_id: workflowId,
-      workflow_name: workflow.name,
-      task_sequence: taskSequence,
-      status: "queued",
-      context: context,
-      started_at: new Date().toISOString(),
-      message:
-        "Workflow execution queued. This is a placeholder - full workflow orchestration would be implemented using Cloudflare Workflows.",
-    };
-
-    return new Response(JSON.stringify(response), {
-      status: 200,
-      headers: { "Content-Type": "application/json" },
-=======
     const taskSequence = Array.isArray(workflow.task_sequence)
       ? workflow.task_sequence
       : JSON.parse(workflow.task_sequence || '[]');
@@ -598,16 +440,12 @@
     return new Response(JSON.stringify(responsePayload), {
       status: 202,
       headers: { 'Content-Type': 'application/json' }
->>>>>>> 56cc2f18
-    });
-  } catch (error) {
-    console.error("Error executing workflow:", error);
-    return new Response(
-      JSON.stringify({ error: "Failed to execute workflow" }),
-      {
-        status: 500,
-        headers: { "Content-Type": "application/json" },
-      }
-    );
+    });
+  } catch (error) {
+    console.error('Error executing workflow:', error);
+    return new Response(JSON.stringify({ error: 'Failed to execute workflow' }), {
+      status: 500,
+      headers: { 'Content-Type': 'application/json' }
+    });
   }
 }