<<<<<<< HEAD
// Placeholder types for Durable Objects until full implementations are added.
type DurableObjectState = any;

// Import GenericAgent for Cloudflare Agents SDK
import { GenericAgent } from "./lib/generic_agent";

// Import job scraping functionality
import { crawlJob } from "./lib/crawl";
import { generateEmailInsights, sendInsightsEmail } from "./lib/email";
import { runDailyJobMonitoring } from "./lib/monitoring";
import type { EmailConfig } from "./lib/types";
// Using generated types from wrangler types instead of @cloudflare/workers-types
import { handleTestStreamingWebSocket } from "./lib/test-streaming";
import { handleAgentQuery } from "./routes/agent";
import {
  handleAgentDelete,
  handleAgentGet,
  handleAgentPut,
  handleAgentsGet,
  handleAgentsPost,
} from "./routes/agents";
import browserRenderingRoutes from "./routes/browser-rendering";
import { handleBrowserTestWebSocket } from "./routes/browser-test-websocket";
import { handleBrowserTest } from "./routes/browser-testing";
import { handleConfigsGet, handleConfigsPost } from "./routes/configs";
import {
  handleEmailConfigsGet,
  handleEmailConfigsPut,
  handleEmailInsightsSend,
  handleEmailLogsGet,
  handleEmailReceived,
} from "./routes/email";
import {
  handleBulkFileDelete,
  handleFileDelete,
  handleFileDownload,
  handleFileList,
  handleFileMetadata,
  handleFileUpload,
  handleR2AssetUpload,
  handleStorageStats,
} from "./routes/files";
import {
  handleJobHistoryGet,
  handleJobHistoryPost,
  handleJobRatingPost,
  handleJobRatingsGet,
} from "./routes/job-history";
import {
  handleJobGet,
  handleJobsBatchPost,
  handleJobsGet,
} from "./routes/jobs";
import { logs } from "./routes/logs";
import { handleOpenAPI, handleOpenAPIDocs } from "./routes/openapi";
import { handleRemoteScrapePost } from "./routes/remote-scraper";
import {
  handleDiscoveryRunPost,
  handleMonitorRunPost,
  handleRunsGet,
} from "./routes/runs";
import { handleScrapeFallbackPost } from "./routes/scrape-fallback";
import {
  handleScrapeQueuePatch,
  handleScrapeQueuePendingGet,
  handleScrapeQueuePost,
} from "./routes/scrape-queue";
import sitesRoutes from "./routes/sites";
import { handleScrapeDispatch, handleScrapeSocket } from "./routes/socket";
import steelScraperRoutes from "./routes/steel-scraper";
import talentRoutes from "./routes/talent";
import {
  handleTaskDelete,
  handleTaskGet,
  handleTaskPut,
  handleTasksGet,
  handleTasksPost,
} from "./routes/tasks";
import {
  handleDailyMonitoringPost,
  handleJobMonitoringPut,
  handleJobTrackingGet,
  handleMonitoringQueueGet,
  handleMonitoringStatusGet,
  handleSnapshotContentGet,
} from "./routes/tracking";
import { handleWebhookTest } from "./routes/webhooks";
import {
  handleWorkflowDelete,
  handleWorkflowExecute,
  handleWorkflowGet,
  handleWorkflowPut,
  handleWorkflowsGet,
  handleWorkflowsPost,
} from "./routes/workflows";

/**
 * Cloudflare Worker handling AI-driven cover letter, resume generation, and job scraping.
 */

/**
 * Parse URL path parameters robustly.
 * Examples:
 *   parsePathParams('/api/jobs/123', '/api/jobs/:id') => { id: '123' }
 *   parsePathParams('/api/users/456/posts/789', '/api/users/:userId/posts/:postId') => { userId: '456', postId: '789' }
 */
function parsePathParams(
  pathname: string,
  pattern: string
): Record<string, string> | null {
  const pathParts = pathname.split("/").filter(Boolean);
  const patternParts = pattern.split("/").filter(Boolean);

  if (pathParts.length !== patternParts.length) {
    return null;
  }

  const params: Record<string, string> = {};

  for (let i = 0; i < patternParts.length; i++) {
    const patternPart = patternParts[i];
    const pathPart = pathParts[i];

    if (!patternPart || !pathPart) {
      return null;
    }

    if (patternPart.startsWith(":")) {
      // Parameter segment
      const paramName = patternPart.slice(1);
      params[paramName] = decodeURIComponent(pathPart);
    } else if (patternPart !== pathPart) {
      // Literal segment doesn't match
      return null;
    }
  }

  return params;
}

/**
 * Describes the request payload expected for cover letter generation.
 */
interface CoverLetterRequestBody {
  job_title: string;
  company_name: string;
  hiring_manager_name?: string;
  job_description_text: string;
  candidate_career_summary: string;
}

/**
 * Represents structured cover letter content returned by the AI model.
 */
interface CoverLetterContent {
  salutation: string;
  opening_paragraph: string;
  body_paragraph_1: string;
  body_paragraph_2: string;
  closing_paragraph: string;
}

/**
 * Defines the request payload for resume generation.
 */
interface ResumeRequestBody {
  job_title: string;
  company_name: string;
  job_description_text: string;
  candidate_career_summary: string;
}

/**
 * Represents structured resume content returned by the AI model.
 */
interface ResumeContent {
  summary: string;
  experience_bullets: string[];
  skills: string[];
}

/**
 * Environment bindings made available to the Worker at runtime.
 */
export interface Env {
  AI: Ai;
  DB: D1Database;
  KV: KVNamespace;
  R2: R2Bucket;
  VECTORIZE_INDEX: VectorizeIndex;
  MYBROWSER: Fetcher;
  BROWSER: Fetcher;
  ASSETS: Fetcher;
  WORKER_API_KEY: string;
  BROWSER_RENDERING_TOKEN: string;
  CLOUDFLARE_ACCOUNT_ID: string;
  SLACK_WEBHOOK_URL: string;
  SITE_CRAWLER: DurableObjectNamespace;
  JOB_MONITOR: DurableObjectNamespace;
  DISCOVERY_WORKFLOW: Workflow;
  JOB_MONITOR_WORKFLOW: Workflow;
  CHANGE_ANALYSIS_WORKFLOW: Workflow;
  SCRAPE_SOCKET: DurableObjectNamespace;
  STEEL_API_KEY: string;
  LINKEDIN_USERNAME: string;
  LINKEDIN_PASSWORD: string;
  USAGE_TRACKER: KVNamespace;
  EMAIL_SENDER: SendEmail;
  DEFAULT_MODEL_WEB_BROWSER: keyof AiModels;
  DEFAULT_MODEL_REASONING: keyof AiModels;
  GITHUB_REPO: string;
  BUCKET_BASE_URL: string;
  NOTIFICATION_EMAIL_ADDRESS: string;
  EMBEDDING_MODEL: keyof AiModels;
  EMAIL_ROUTING_DOMAIN: string;
  PYTHON_SCRAPER_URL: string;
  PYTHON_SCRAPER_API_KEY: string;
}

/**
 * Durable Object coordinating crawling operations for a specific site.
 * Manages job discovery, rate limiting, and status tracking per site.
 */
export class SiteCrawler {
  private state: DurableObjectState;
  private env: Env;

  /**
   * Creates a new SiteCrawler instance.
   * @param state - Durable Object state reference.
   * @param env - Worker environment bindings.
   */
  constructor(state: DurableObjectState, env: Env) {
    this.state = state;
    this.env = env;
  }

  /**
   * Handles API requests for site crawling operations.
   * @param req - Incoming request object.
   */
  async fetch(req: Request): Promise<Response> {
    const url = new URL(req.url);
    const path = url.pathname;

    try {
      if (path === "/start-discovery" && req.method === "POST") {
        return await this.startDiscovery(req);
      }

      if (path === "/status" && req.method === "GET") {
        return await this.getStatus();
      }

      if (path === "/crawl-urls" && req.method === "POST") {
        return await this.crawlUrls(req);
      }

      return new Response("Not Found", { status: 404 });
    } catch (error) {
      console.error("SiteCrawler error:", error);
      return new Response(JSON.stringify({ error: "Internal server error" }), {
        status: 500,
        headers: { "Content-Type": "application/json" },
      });
    }
  }

  private async startDiscovery(req: Request): Promise<Response> {
    const { site_id, base_url, search_terms } = (await req.json()) as {
      site_id: string;
      base_url: string;
      search_terms?: string[];
    };

    // Store crawl state
    await this.state.storage.put("current_site_id", site_id);
    await this.state.storage.put("base_url", base_url);
    await this.state.storage.put("last_activity", new Date().toISOString());
    await this.state.storage.put("status", "discovering");

    // Import discovery function dynamically to avoid circular imports
    const { discoverJobUrls } = await import("./lib/crawl");
    const urls = await discoverJobUrls(base_url, search_terms || []);

    await this.state.storage.put("discovered_urls", urls);
    await this.state.storage.put("total_discovered", urls.length);
    await this.state.storage.put("crawled_count", 0);

    return new Response(
      JSON.stringify({
        site_id,
        discovered_count: urls.length,
        status: "discovery_complete",
      }),
      {
        headers: { "Content-Type": "application/json" },
      }
    );
  }

  private async crawlUrls(req: Request): Promise<Response> {
    const { batch_size = 5 } = (await req.json()) as { batch_size?: number };

    const urls =
      ((await this.state.storage.get("discovered_urls")) as string[]) || [];
    const crawledCount =
      ((await this.state.storage.get("crawled_count")) as number) || 0;
    const siteId = (await this.state.storage.get("current_site_id")) as string;

    if (crawledCount >= urls.length) {
      await this.state.storage.put("status", "completed");
      return new Response(
        JSON.stringify({ status: "completed", message: "All URLs crawled" }),
        {
          headers: { "Content-Type": "application/json" },
        }
      );
    }

    // Get next batch of URLs
    const batchUrls = urls.slice(crawledCount, crawledCount + batch_size);

    // Import crawl function
    const { crawlJobs } = await import("./lib/crawl");
    const jobs = await crawlJobs(this.env, batchUrls, siteId);

    const newCrawledCount = crawledCount + batchUrls.length;
    await this.state.storage.put("crawled_count", newCrawledCount);
    await this.state.storage.put("last_activity", new Date().toISOString());

    const isComplete = newCrawledCount >= urls.length;
    if (isComplete) {
      await this.state.storage.put("status", "completed");
    }

    return new Response(
      JSON.stringify({
        crawled_in_batch: jobs.length,
        total_crawled: newCrawledCount,
        total_discovered: urls.length,
        status: isComplete ? "completed" : "crawling",
      }),
      {
        headers: { "Content-Type": "application/json" },
      }
    );
  }

  private async getStatus(): Promise<Response> {
    const status = (await this.state.storage.get("status")) || "idle";
    const totalDiscovered =
      (await this.state.storage.get("total_discovered")) || 0;
    const crawledCount = (await this.state.storage.get("crawled_count")) || 0;
    const lastActivity = await this.state.storage.get("last_activity");
    const siteId = await this.state.storage.get("current_site_id");

    return new Response(
      JSON.stringify({
        site_id: siteId,
        status,
        total_discovered: totalDiscovered,
        crawled_count: crawledCount,
        last_activity: lastActivity,
      }),
      {
        headers: { "Content-Type": "application/json" },
      }
    );
  }
}

/**
 * Durable Object responsible for monitoring individual job postings.
 * Tracks changes in job postings and detects when jobs are closed or modified.
 */
export class JobMonitor {
  private state: DurableObjectState;
  private env: Env;

  /**
   * Creates a new JobMonitor instance.
   * @param state - Durable Object state reference.
   * @param env - Worker environment bindings.
   */
  constructor(state: DurableObjectState, env: Env) {
    this.state = state;
    this.env = env;
  }

  /**
   * Handles API requests for job monitoring operations.
   * @param req - Incoming request object.
   */
  async fetch(req: Request): Promise<Response> {
    const url = new URL(req.url);
    const path = url.pathname;

    try {
      if (path === "/monitor-job" && req.method === "POST") {
        return await this.monitorJob(req);
      }

      if (path === "/check-job" && req.method === "POST") {
        return await this.checkJob(req);
      }

      if (path === "/status" && req.method === "GET") {
        return await this.getStatus();
      }

      return new Response("Not Found", { status: 404 });
    } catch (error) {
      console.error("JobMonitor error:", error);
      return new Response(JSON.stringify({ error: "Internal server error" }), {
        status: 500,
        headers: { "Content-Type": "application/json" },
      });
    }
  }

  private async monitorJob(req: Request): Promise<Response> {
    const {
      job_id,
      url,
      check_interval_hours = 24,
    } = (await req.json()) as {
      job_id: string;
      url: string;
      check_interval_hours?: number;
    };

    // Store job monitoring info
    await this.state.storage.put("job_id", job_id);
    await this.state.storage.put("job_url", url);
    await this.state.storage.put("check_interval_hours", check_interval_hours);
    await this.state.storage.put("last_check", new Date().toISOString());
    await this.state.storage.put("status", "monitoring");

    // Schedule next check using alarm
    const nextCheck = new Date(
      Date.now() + check_interval_hours * 60 * 60 * 1000
    );
    await this.state.storage.setAlarm(nextCheck);

    return new Response(
      JSON.stringify({
        job_id,
        status: "monitoring_started",
        next_check: nextCheck.toISOString(),
      }),
      {
        headers: { "Content-Type": "application/json" },
      }
    );
  }

  private async checkJob(req: Request): Promise<Response> {
    const jobUrl = (await this.state.storage.get("job_url")) as string;
    const jobId = (await this.state.storage.get("job_id")) as string;

    if (!jobUrl || !jobId) {
      return new Response(
        JSON.stringify({ error: "No job configured for monitoring" }),
        {
          status: 400,
          headers: { "Content-Type": "application/json" },
        }
      );
    }

    // Import crawl function to check job status
    const { crawlJob } = await import("./lib/crawl");
    const currentJob = await crawlJob(this.env, jobUrl);

    const lastCheck = new Date().toISOString();
    await this.state.storage.put("last_check", lastCheck);

    if (!currentJob) {
      // Job might be closed or moved
      await this.state.storage.put("status", "job_not_found");

      // Update job status in database
      await this.env.DB.prepare(
        "UPDATE jobs SET status = ?, closed_at = ? WHERE id = ?"
      )
        .bind("closed", lastCheck, jobId)
        .run();

      return new Response(
        JSON.stringify({
          job_id: jobId,
          status: "job_not_found",
          last_check: lastCheck,
        }),
        {
          headers: { "Content-Type": "application/json" },
        }
      );
    }

    // Job is still active, update last seen
    await this.env.DB.prepare(
      "UPDATE jobs SET last_seen_open_at = ?, last_crawled_at = ? WHERE id = ?"
    )
      .bind(lastCheck, lastCheck, jobId)
      .run();

    return new Response(
      JSON.stringify({
        job_id: jobId,
        status: "job_active",
        last_check: lastCheck,
        title: currentJob.title,
        company: currentJob.company,
      }),
      {
        headers: { "Content-Type": "application/json" },
      }
    );
  }

  private async getStatus(): Promise<Response> {
    const jobId = await this.state.storage.get("job_id");
    const status = (await this.state.storage.get("status")) || "idle";
    const lastCheck = await this.state.storage.get("last_check");
    const checkInterval =
      (await this.state.storage.get("check_interval_hours")) || 24;

    return new Response(
      JSON.stringify({
        job_id: jobId,
        status,
        last_check: lastCheck,
        check_interval_hours: checkInterval,
      }),
      {
        headers: { "Content-Type": "application/json" },
      }
    );
  }

  /**
   * Alarm handler for scheduled job checks.
   */
  async alarm(): Promise<void> {
    try {
      // Perform scheduled job check
      const response = await this.checkJob(
        new Request("http://localhost/check-job", { method: "POST" })
      );

      // Schedule next check if still monitoring
      const status = await this.state.storage.get("status");
      if (status === "monitoring" || status === "job_active") {
        const checkInterval =
          ((await this.state.storage.get("check_interval_hours")) as number) ||
          24;
        const nextCheck = new Date(Date.now() + checkInterval * 60 * 60 * 1000);
        await this.state.storage.setAlarm(nextCheck);
      }
    } catch (error) {
      console.error("JobMonitor alarm error:", error);
    }
  }
}

/**
 * Workflow for job discovery operations.
 * Orchestrates the discovery of new job postings across configured sites.
 */
export class DiscoveryWorkflow {
  /**
   * Main workflow execution for job discovery.
   */
  async run(env: Env, payload: { config_id?: string }): Promise<any> {
    const { config_id } = payload;

    try {
      // Get search configuration
      const { getSearchConfigs, getSites } = await import("./lib/storage");
      const configs = config_id
        ? [
            await env.DB.prepare("SELECT * FROM search_configs WHERE id = ?")
              .bind(config_id)
              .first(),
          ]
        : await getSearchConfigs(env);

      const sites = await getSites(env);

      const results = [];

      for (const config of configs.filter(Boolean)) {
        if (!config) continue;
        for (const site of sites) {
          // Create Durable Object instance for this site
          const crawlerId = env.SITE_CRAWLER.idFromName(
            `${site.id}-${config.id}`
          );
          const crawler = env.SITE_CRAWLER.get(crawlerId);

          // Start discovery
          const discoveryResponse = await crawler.fetch(
            "http://localhost/start-discovery",
            {
              method: "POST",
              headers: { "Content-Type": "application/json" },
              body: JSON.stringify({
                site_id: site.id,
                base_url: site.base_url,
                search_terms: JSON.parse((config.keywords as string) || "[]"),
              }),
            }
          );

          const discoveryResult = (await discoveryResponse.json()) as Record<
            string,
            unknown
          >;
          results.push({
            site: site.name,
            config: config.name,
            ...discoveryResult,
          });

          // Start crawling discovered URLs
          if ((discoveryResult.discovered_count as number) > 0) {
            await crawler.fetch("http://localhost/crawl-urls", {
              method: "POST",
              headers: { "Content-Type": "application/json" },
              body: JSON.stringify({ batch_size: 5 }),
            });
          }
        }
      }

      return {
        results,
        total_configs: configs.length,
        total_sites: sites.length,
      };
    } catch (error) {
      console.error("Discovery workflow error:", error);
      throw error;
    }
  }
}

/**
 * Workflow for ongoing job monitoring.
 * Monitors existing job postings for changes and status updates.
 */
export class JobMonitorWorkflow {
  /**
   * Main workflow execution for job monitoring.
   */
  async run(env: Env, payload: { job_ids?: string[] }): Promise<any> {
    const { job_ids } = payload;

    try {
      // Get jobs to monitor
      let jobs: Record<string, unknown>[];

      if (job_ids && job_ids.length > 0) {
        const placeholders = job_ids.map(() => "?").join(",");
        const result = await env.DB.prepare(
          `SELECT * FROM jobs WHERE id IN (${placeholders}) AND status = 'open'`
        )
          .bind(...job_ids)
          .all();
        jobs = result.results || [];
      } else {
        // Monitor all active jobs
        const result = await env.DB.prepare(
          "SELECT * FROM jobs WHERE status = ? ORDER BY last_crawled_at ASC LIMIT 50"
        )
          .bind("open")
          .all();
        jobs = result.results || [];
      }

      const results = [];

      for (const job of jobs) {
        // Create JobMonitor Durable Object for this job
        const monitorId = env.JOB_MONITOR.idFromName(job.id as string);
        const monitor = env.JOB_MONITOR.get(monitorId);

        // First, configure the monitor with job details
        const configResponse = await monitor.fetch(
          "http://localhost/monitor-job",
          {
            method: "POST",
            headers: { "Content-Type": "application/json" },
            body: JSON.stringify({
              job_id: job.id,
              job_url: job.url,
            }),
          }
        );

        if (!configResponse.ok) {
          console.error(`Failed to configure monitor for job ${job.id}`);
          continue;
        }

        // Then check job status
        const checkResponse = await monitor.fetch(
          "http://localhost/check-job",
          {
            method: "POST",
            headers: { "Content-Type": "application/json" },
          }
        );

        const checkResult = (await checkResponse.json()) as Record<
          string,
          unknown
        >;
        results.push({
          job_id: job.id,
          job_title: job.title,
          company: job.company,
          ...checkResult,
        });
      }

      return { results, total_monitored: jobs.length };
    } catch (error) {
      console.error("Job monitor workflow error:", error);
      throw error;
    }
  }
}

/**
 * Workflow for analyzing changes in job postings.
 * Detects and summarizes changes in job descriptions and requirements.
 */
export class ChangeAnalysisWorkflow {
  /**
   * Main workflow execution for change analysis.
   */
  async run(
    env: Env,
    payload: {
      job_id: string;
      from_snapshot_id: string;
      to_snapshot_id: string;
    }
  ): Promise<any> {
    const { job_id, from_snapshot_id, to_snapshot_id } = payload;

    try {
      // Get snapshots from database
      const fromSnapshot = await env.DB.prepare(
        "SELECT * FROM snapshots WHERE id = ?"
      )
        .bind(from_snapshot_id)
        .first();
      const toSnapshot = await env.DB.prepare(
        "SELECT * FROM snapshots WHERE id = ?"
      )
        .bind(to_snapshot_id)
        .first();

      if (!fromSnapshot || !toSnapshot) {
        throw new Error("Snapshots not found");
      }

      // Compare snapshots (simplified - could use R2 content comparison)
      const diff = {
        content_hash_changed:
          fromSnapshot.content_hash !== toSnapshot.content_hash,
        http_status_changed:
          fromSnapshot.http_status !== toSnapshot.http_status,
        etag_changed: fromSnapshot.etag !== toSnapshot.etag,
      };

      // Generate semantic summary using AI if content changed
      let semanticSummary = "No significant changes detected";

      if (diff.content_hash_changed) {
        // Use AI to analyze changes
        const analysisPrompt = `Analyze the changes between two job posting snapshots and provide a brief summary of what changed.`;

        const messages = [
          {
            role: "system",
            content:
              "You are an expert at analyzing job posting changes. Provide concise summaries of what changed between job postings.",
          },
          {
            role: "user",
            content: `${analysisPrompt}\n\nContent hash changed: ${diff.content_hash_changed}\nHTTP status changed: ${diff.http_status_changed}`,
          },
        ];

        const aiResponse = await env.AI.run(env.DEFAULT_MODEL_REASONING, {
          messages,
        });
        semanticSummary =
          (aiResponse as { response?: string }).response || semanticSummary;
      }

      // Save change record
      const changeId = crypto.randomUUID();
      await env.DB.prepare(
        "INSERT INTO changes(id, job_id, from_snapshot_id, to_snapshot_id, diff_json, semantic_summary) VALUES(?,?,?,?,?,?)"
      )
        .bind(
          changeId,
          job_id,
          from_snapshot_id,
          to_snapshot_id,
          JSON.stringify(diff),
          semanticSummary
        )
        .run();

      return {
        change_id: changeId,
        job_id,
        diff,
        semantic_summary: semanticSummary,
      };
    } catch (error) {
      console.error("Change analysis workflow error:", error);
      throw error;
    }
  }
}

/**
 * Durable Object managing persistent WebSocket connections with local scrapers.
 */
export class ScrapeSocket {
  private state: DurableObjectState;
  private sockets: Set<WebSocket> = new Set();

  constructor(state: DurableObjectState) {
    this.state = state;
  }

  async fetch(req: Request): Promise<Response> {
    const url = new URL(req.url);

    if (url.pathname === "/ws" && req.headers.get("Upgrade") === "websocket") {
      const pair = new WebSocketPair();
      const client = pair[0];
      const server = pair[1];
      server.accept();
      this.sockets.add(server);
      server.addEventListener("close", () => {
        this.sockets.delete(server);
      });
      server.addEventListener("message", (evt) => {
        // simple heartbeat support
        if (evt.data === "ping") {
          server.send("pong");
        }
      });
      return new Response(null, { status: 101, webSocket: client });
    }

    if (url.pathname === "/dispatch" && req.method === "POST") {
      const message = await req.text();
      for (const ws of this.sockets) {
        try {
          ws.send(message);
        } catch (err) {
          this.sockets.delete(ws);
        }
      }
      return new Response("sent", { status: 200 });
    }

    return new Response("Not Found", { status: 404 });
  }
}
=======
/**
 * Central entry point for the 9to5-scout Cloudflare Worker.
 *
 * The file now focuses on orchestrating high-level request routing while the
 * detailed route handlers, durable object implementations, and workflows live
 * in dedicated modules under `src/routes` and `src/lib`.
 */

import type { Env } from './lib/env';
import { handleApiRequest } from './routes/api';
import { handlePageRequest } from './routes/pages';
import { handleScrapeSocket } from './routes/socket';
import { isEmailIngestRequest, handleEmailIngest } from './routes/email-ingest';
import { processEmailEvent } from './lib/email-event';
import { handleScheduledEvent } from './lib/scheduled';

export { SiteCrawler } from './lib/durable-objects/site-crawler';
export { JobMonitor } from './lib/durable-objects/job-monitor';
export { ScrapeSocket } from './lib/durable-objects/scrape-socket';
export { DiscoveryWorkflow } from './lib/workflows/discovery-workflow';
export { JobMonitorWorkflow } from './lib/workflows/job-monitor-workflow';
export { ChangeAnalysisWorkflow } from './lib/workflows/change-analysis-workflow';
export type { Env };
>>>>>>> 51cc4a49

// Export GenericAgent for Cloudflare Agents SDK
export { GenericAgent };

export default {
  async fetch(request: Request, env: Env): Promise<Response> {
    const url = new URL(request.url);
    console.log(`🌐 Request received: ${request.method} ${url.pathname}`);

<<<<<<< HEAD
    // Serve static files from ASSETS binding
    if (url.pathname === "/" || url.pathname === "/index.html") {
      const response = await env.ASSETS.fetch(
        new Request(new URL("/index.html", url.origin))
      );
      return response;
    }

    // OpenAPI specification endpoints
    if (url.pathname === "/openapi.json") {
      return handleOpenAPI(request, env);
    }

    if (url.pathname === "/docs" || url.pathname === "/api-docs") {
      return handleOpenAPIDocs(request, env);
    }

    // Health check endpoint
    if (url.pathname === "/api/health") {
      return new Response(
        JSON.stringify({
          status: "healthy",
          timestamp: new Date().toISOString(),
          version: "1.0.0",
        }),
        {
          status: 200,
          headers: { "Content-Type": "application/json" },
        }
      );
    }

    // Simple test route
    if (url.pathname === "/api/test-simple") {
      return new Response(
        JSON.stringify({ message: "Simple test route works!" }),
        {
          headers: { "Content-Type": "application/json" },
        }
      );
    }

    // Email routing for Cloudflare Email Routing (no auth required)
    if (
      request.method === "POST" &&
      request.headers.get("content-type")?.includes("multipart/form-data")
    ) {
      // This is likely an incoming email from Cloudflare Email Routing
      return handleEmailReceived(request, env);
=======
    if (isEmailIngestRequest(request)) {
      return handleEmailIngest(request, env);
>>>>>>> 51cc4a49
    }

    if (
      url.pathname === "/ws" &&
      request.headers.get("Upgrade") === "websocket"
    ) {
      return handleScrapeSocket(request, env);
    }

<<<<<<< HEAD
    // Authentication check for API routes (except health and email webhook)
    if (url.pathname.startsWith("/api/") && url.pathname !== "/api/health") {
      const authHeader = request.headers.get("Authorization");
      const expectedToken = `Bearer ${env.WORKER_API_KEY}`;

      if (!authHeader || authHeader !== expectedToken) {
        return new Response(JSON.stringify({ error: "Unauthorized" }), {
          status: 401,
          headers: { "Content-Type": "application/json" },
        });
      }
    }

    try {
      console.log(`🔍 Inside try block for: ${url.pathname}`);
      
      if (
        url.pathname === "/api/scrape/dispatch" &&
        request.method === "POST"
      ) {
        return handleScrapeDispatch(request, env);
      }

      // Job scraping API routes
      if (url.pathname === "/api/jobs" && request.method === "GET") {
        return handleJobsGet(request, env);
      }

      if (url.pathname === "/api/v1/jobs/batch" && request.method === "POST") {
        return handleJobsBatchPost(request, env);
      }

      if (url.pathname.startsWith("/api/jobs/") && request.method === "GET") {
        // Check for tracking routes first
        if (url.pathname.endsWith("/tracking")) {
          return handleJobTrackingGet(request, env);
        }

        // Check for snapshot content routes
        if (
          url.pathname.includes("/snapshots/") &&
          url.pathname.endsWith("/content")
        ) {
          return handleSnapshotContentGet(request, env);
        }

        // Default job detail route
        const params = parsePathParams(url.pathname, "/api/jobs/:id");
        if (!params || !params.id) {
          return new Response(JSON.stringify({ error: "Job ID is required" }), {
            status: 400,
            headers: { "Content-Type": "application/json" },
          });
        }
        return handleJobGet(request, env, params.id);
      }

      // Job monitoring endpoints
      if (
        url.pathname.startsWith("/api/jobs/") &&
        url.pathname.endsWith("/monitoring") &&
        request.method === "PUT"
      ) {
        return handleJobMonitoringPut(request, env);
      }

      if (url.pathname === "/api/runs" && request.method === "GET") {
        return handleRunsGet(request, env);
      }

      if (url.pathname === "/api/runs/discovery" && request.method === "POST") {
        return handleDiscoveryRunPost(request, env);
      }

      if (url.pathname === "/api/runs/monitor" && request.method === "POST") {
        return handleMonitorRunPost(request, env);
      }

      if (url.pathname === "/api/configs" && request.method === "GET") {
        return handleConfigsGet(request, env);
      }

      if (url.pathname === "/api/configs" && request.method === "POST") {
        return handleConfigsPost(request, env);
      }

      if (url.pathname === "/api/agent/query" && request.method === "GET") {
        return handleAgentQuery(request, env);
      }

      if (url.pathname === "/api/webhooks/test" && request.method === "POST") {
        return handleWebhookTest(request, env);
      }

      // Email management endpoints
      if (url.pathname === "/api/email/logs" && request.method === "GET") {
        return handleEmailLogsGet(request, env);
      }

      if (url.pathname === "/api/email/configs" && request.method === "GET") {
        return handleEmailConfigsGet(request, env);
      }

      if (url.pathname === "/api/email/configs" && request.method === "PUT") {
        return handleEmailConfigsPut(request, env);
      }

      if (
        url.pathname === "/api/email/insights/send" &&
        request.method === "POST"
      ) {
        return handleEmailInsightsSend(request, env);
      }

      // Agent management endpoints
      if (url.pathname === "/api/agents" && request.method === "GET") {
        return handleAgentsGet(request, env);
      }

      if (url.pathname === "/api/agents" && request.method === "POST") {
        return handleAgentsPost(request, env);
      }

      if (url.pathname.startsWith("/api/agents/") && request.method === "GET") {
        const params = parsePathParams(url.pathname, "/api/agents/:id");
        if (!params || !params.id) {
          return new Response(
            JSON.stringify({ error: "Agent ID is required" }),
            {
              status: 400,
              headers: { "Content-Type": "application/json" },
            }
          );
        }
        return handleAgentGet(request, env, params.id);
      }

      if (url.pathname.startsWith("/api/agents/") && request.method === "PUT") {
        const params = parsePathParams(url.pathname, "/api/agents/:id");
        if (!params || !params.id) {
          return new Response(
            JSON.stringify({ error: "Agent ID is required" }),
            {
              status: 400,
              headers: { "Content-Type": "application/json" },
            }
          );
        }
        return handleAgentPut(request, env, params.id);
      }

      if (
        url.pathname.startsWith("/api/agents/") &&
        request.method === "DELETE"
      ) {
        const params = parsePathParams(url.pathname, "/api/agents/:id");
        if (!params || !params.id) {
          return new Response(
            JSON.stringify({ error: "Agent ID is required" }),
            {
              status: 400,
              headers: { "Content-Type": "application/json" },
            }
          );
        }
        return handleAgentDelete(request, env, params.id);
      }

      // Task management endpoints
      if (url.pathname === "/api/tasks" && request.method === "GET") {
        return handleTasksGet(request, env);
      }

      if (url.pathname === "/api/tasks" && request.method === "POST") {
        return handleTasksPost(request, env);
      }

      if (url.pathname.startsWith("/api/tasks/") && request.method === "GET") {
        const params = parsePathParams(url.pathname, "/api/tasks/:id");
        if (!params || !params.id) {
          return new Response(
            JSON.stringify({ error: "Task ID is required" }),
            {
              status: 400,
              headers: { "Content-Type": "application/json" },
            }
          );
        }
        return handleTaskGet(request, env, params.id);
      }

      if (url.pathname.startsWith("/api/tasks/") && request.method === "PUT") {
        const params = parsePathParams(url.pathname, "/api/tasks/:id");
        if (!params || !params.id) {
          return new Response(
            JSON.stringify({ error: "Task ID is required" }),
            {
              status: 400,
              headers: { "Content-Type": "application/json" },
            }
          );
        }
        return handleTaskPut(request, env, params.id);
      }

      if (
        url.pathname.startsWith("/api/tasks/") &&
        request.method === "DELETE"
      ) {
        const params = parsePathParams(url.pathname, "/api/tasks/:id");
        if (!params || !params.id) {
          return new Response(
            JSON.stringify({ error: "Task ID is required" }),
            {
              status: 400,
              headers: { "Content-Type": "application/json" },
            }
          );
        }
        return handleTaskDelete(request, env, params.id);
      }

      // Workflow management endpoints
      if (url.pathname === "/api/workflows" && request.method === "GET") {
        return handleWorkflowsGet(request, env);
      }

      if (url.pathname === "/api/workflows" && request.method === "POST") {
        return handleWorkflowsPost(request, env);
      }

      if (
        url.pathname.startsWith("/api/workflows/") &&
        url.pathname.endsWith("/execute") &&
        request.method === "POST"
      ) {
        const params = parsePathParams(
          url.pathname,
          "/api/workflows/:id/execute"
        );
        if (!params || !params.id) {
          return new Response(
            JSON.stringify({ error: "Workflow ID is required" }),
            {
              status: 400,
              headers: { "Content-Type": "application/json" },
            }
          );
        }
        return handleWorkflowExecute(request, env, params.id);
      }

      if (
        url.pathname.startsWith("/api/workflows/") &&
        request.method === "GET"
      ) {
        const params = parsePathParams(url.pathname, "/api/workflows/:id");
        if (!params || !params.id) {
          return new Response(
            JSON.stringify({ error: "Workflow ID is required" }),
            {
              status: 400,
              headers: { "Content-Type": "application/json" },
            }
          );
        }
        return handleWorkflowGet(request, env, params.id);
      }

      if (
        url.pathname.startsWith("/api/workflows/") &&
        request.method === "PUT"
      ) {
        const params = parsePathParams(url.pathname, "/api/workflows/:id");
        if (!params || !params.id) {
          return new Response(
            JSON.stringify({ error: "Workflow ID is required" }),
            {
              status: 400,
              headers: { "Content-Type": "application/json" },
            }
          );
        }
        return handleWorkflowPut(request, env, params.id);
      }

      if (
        url.pathname.startsWith("/api/workflows/") &&
        request.method === "DELETE"
      ) {
        const params = parsePathParams(url.pathname, "/api/workflows/:id");
        if (!params || !params.id) {
          return new Response(
            JSON.stringify({ error: "Workflow ID is required" }),
            {
              status: 400,
              headers: { "Content-Type": "application/json" },
            }
          );
        }
        return handleWorkflowDelete(request, env, params.id);
      }

      // Job History Management endpoints
      if (
        url.pathname === "/api/applicant/history" &&
        request.method === "POST"
      ) {
        return handleJobHistoryPost(request, env);
      }

      if (
        url.pathname.startsWith("/api/applicant/") &&
        url.pathname.endsWith("/history") &&
        request.method === "GET"
      ) {
        const params = parsePathParams(
          url.pathname,
          "/api/applicant/:user_id/history"
        );
        if (!params || !params.user_id) {
          return new Response(
            JSON.stringify({ error: "User ID is required" }),
            {
              status: 400,
              headers: { "Content-Type": "application/json" },
            }
          );
        }
        return handleJobHistoryGet(request, env, params);
      }

      if (
        url.pathname === "/api/applicant/job-rating" &&
        request.method === "POST"
      ) {
        return handleJobRatingPost(request, env);
      }

      if (
        url.pathname.startsWith("/api/applicant/") &&
        url.pathname.endsWith("/job-ratings") &&
        request.method === "GET"
      ) {
        const params = parsePathParams(
          url.pathname,
          "/api/applicant/:user_id/job-ratings"
        );
        if (!params || !params.user_id) {
          return new Response(
            JSON.stringify({ error: "User ID is required" }),
            {
              status: 400,
              headers: { "Content-Type": "application/json" },
            }
          );
        }
        return handleJobRatingsGet(request, env, params);
      }

      // Job Monitoring and Tracking endpoints
      if (
        url.pathname === "/api/monitoring/daily-run" &&
        request.method === "POST"
      ) {
        return handleDailyMonitoringPost(request, env);
      }

      if (
        url.pathname === "/api/monitoring/status" &&
        request.method === "GET"
      ) {
        return handleMonitoringStatusGet(request, env);
      }

      if (
        url.pathname === "/api/jobs/monitoring-queue" &&
        request.method === "GET"
      ) {
        return handleMonitoringQueueGet(request, env);
      }

      // Sites management routes
      if (url.pathname.startsWith("/api/sites/")) {
        return sitesRoutes.fetch(request, env);
      }

      // Steel scraper routes
      if (url.pathname.startsWith("/api/steel-scraper/")) {
        return steelScraperRoutes.fetch(request, env);
      }

      console.log(`🔍 Checking talent routes for: ${url.pathname}`);
      console.log(`🔍 Path starts with /api/talent/? ${url.pathname.startsWith("/api/talent/")}`);
      
      // Talent API routes (with authentication) - SIMPLIFIED TEST
      if (url.pathname.startsWith("/api/talent/")) {
        console.log(`🎯 Talent API route matched: ${url.pathname}`);
        
        // Check authentication for talent routes
        const authHeader = request.headers.get("Authorization");
        const expectedToken = `Bearer ${env.WORKER_API_KEY}`;
        
        console.log(`🔑 Auth header: ${authHeader ? 'Present' : 'Missing'}`);
        console.log(`🔑 Expected token: ${expectedToken}`);
        
        if (!authHeader || authHeader !== expectedToken) {
          console.log(`❌ Talent API authentication failed: ${authHeader ? 'Invalid token' : 'Missing token'}`);
          return new Response(
            JSON.stringify({
              error: "Unauthorized",
              details: "Valid API key required for talent API access",
            }),
            { 
              status: 401,
              headers: { "Content-Type": "application/json" }
            }
          );
        }
        
        console.log(`✅ Talent API authentication successful for ${url.pathname}`);
        console.log(`🚀 Calling talentRoutes.fetch for ${url.pathname}`);
        
        try {
          const result = await talentRoutes.fetch(request, env);
          console.log(`✅ Talent routes fetch successful: ${result.status}`);
          return result;
        } catch (error) {
          console.error(`❌ Talent routes fetch failed:`, error);
          return new Response(
            JSON.stringify({ 
              error: "Talent routes error", 
              details: error instanceof Error ? error.message : String(error) 
            }),
            { 
              status: 500,
              headers: { "Content-Type": "application/json" }
            }
          );
        }
      }

      // Test route to verify routing works
      if (url.pathname === "/api/test") {
        console.log(`🧪 Test route matched: ${url.pathname}`);
        return new Response(JSON.stringify({ message: "Test route works!" }), {
          headers: { "Content-Type": "application/json" }
        });
      }

      // Scrape queue routes for Python integration
      if (
        url.pathname === "/api/v1/scrape-queue" &&
        request.method === "POST"
      ) {
        return handleScrapeQueuePost(request, env);
      }

      if (
        url.pathname === "/api/v1/scrape-queue/pending" &&
        request.method === "GET"
      ) {
        return handleScrapeQueuePendingGet(request, env);
      }

      if (
        url.pathname.startsWith("/api/v1/scrape-queue/") &&
        request.method === "PATCH"
      ) {
        const params = parsePathParams(
          url.pathname,
          "/api/v1/scrape-queue/:id"
        );
        if (!params || !params.id) {
          return new Response(JSON.stringify({ error: "Job ID is required" }), {
            status: 400,
            headers: { "Content-Type": "application/json" },
          });
        }
        return handleScrapeQueuePatch(request, env, params.id);
      }

      // Remote scraper routes for Python integration
      if (
        url.pathname === "/api/v1/remote-scrape" &&
        request.method === "POST"
      ) {
        return handleRemoteScrapePost(request, env);
      }

      // Scrape fallback routes for when browser rendering fails
      if (
        url.pathname === "/api/v1/scrape-fallback" &&
        request.method === "POST"
      ) {
        return handleScrapeFallbackPost(request, env);
      }

      // Browser rendering routes
      if (url.pathname.startsWith("/api/browser-rendering/")) {
        return browserRenderingRoutes.fetch(request, env);
      }

      // Browser testing routes
      if (url.pathname.startsWith("/api/browser-test/")) {
        if (url.pathname === "/api/browser-test/ws") {
          return handleBrowserTestWebSocket(request, env);
        }
        return handleBrowserTest(request, env);
      }

      // Test streaming WebSocket routes
      if (url.pathname === "/api/test-streaming/ws") {
        return handleTestStreamingWebSocket(request, env);
      }

      // Logs API routes
      if (url.pathname.startsWith("/api/logs/")) {
        // Check authentication for logs routes
        const authHeader = request.headers.get("Authorization");
        const expectedToken = `Bearer ${env.WORKER_API_KEY}`;
        
        if (!authHeader || authHeader !== expectedToken) {
          console.log(`❌ Logs API authentication failed: ${authHeader ? 'Invalid token' : 'Missing token'}`);
          return new Response(
            JSON.stringify({
              error: "Unauthorized",
              details: "Valid API key required for logs API access",
            }),
            { 
              status: 401,
              headers: { "Content-Type": "application/json" }
            }
          );
        }
        
        console.log(`✅ Logs API authentication successful for ${url.pathname}`);
        return logs.fetch(request, env);
      }

      // Manual crawl endpoint
      if (url.pathname === "/api/crawl" && request.method === "POST") {
        const body = (await request.json()) as {
          url: string;
          site_id?: string;
        };
        if (!body.url) {
          return new Response(JSON.stringify({ error: "URL is required" }), {
            status: 400,
            headers: { "Content-Type": "application/json" },
          });
        }

        const job = await crawlJob(env, body.url, body.site_id);
        if (job) {
          return new Response(JSON.stringify(job), {
            headers: { "Content-Type": "application/json" },
          });
        } else {
          return new Response(
            JSON.stringify({ error: "Failed to crawl job" }),
            {
              status: 500,
              headers: { "Content-Type": "application/json" },
            }
          );
        }
      }

      // Existing cover letter and resume routes
      if (url.pathname === "/api/cover-letter" && request.method === "POST") {
        const body = (await request.json()) as CoverLetterRequestBody;
        if (
          !body.job_title ||
          !body.company_name ||
          !body.job_description_text ||
          !body.candidate_career_summary
        ) {
          return new Response(
            JSON.stringify({
              error: "Missing required fields in request body",
            }),
            {
              status: 400,
              headers: { "Content-Type": "application/json" },
            }
          );
        }

        const coverLetterSchema = {
          type: "object",
          properties: {
            salutation: {
              type: "string",
              description:
                'A professional salutation, addressing the hiring manager by name if provided, otherwise using a general title like "Dear Hiring Manager,".',
            },
            opening_paragraph: {
              type: "string",
              description:
                "A compelling opening paragraph that clearly states the position being applied for, where it was seen, and a powerful 1-2 sentence summary of the candidate's fitness for the role, creating immediate interest.",
            },
            body_paragraph_1: {
              type: "string",
              description:
                "The first body paragraph. Connects the candidate's key experiences and skills directly to the most important requirements from the job description. Should highlight 1-2 specific, quantifiable achievements.",
            },
            body_paragraph_2: {
              type: "string",
              description:
                "The second body paragraph. Focuses on the candidate's alignment with the company's mission, culture, or recent projects. Demonstrates genuine interest and shows how the candidate will add value to the team and company goals.",
            },
            closing_paragraph: {
              type: "string",
              description:
                "A strong closing paragraph that reiterates interest in the role, expresses enthusiasm for the opportunity, and includes a clear call to action, such as requesting an interview to discuss their qualifications further.",
            },
          },
          required: [
            "salutation",
            "opening_paragraph",
            "body_paragraph_1",
            "body_paragraph_2",
            "closing_paragraph",
          ],
        };

        const messages = [
          {
            role: "system",
            content:
              "You are an expert career coach and professional cover letter writer. Your task is to generate the content for a compelling, tailored cover letter based on the provided job description and candidate summary. You must strictly adhere to the provided JSON schema for your response, filling in each field with high-quality, relevant content.",
          },
          {
            role: "user",
            content: `Please craft the content for a cover letter with the following details:\n\n- Job Title: ${
              body.job_title
            }\n- Company: ${body.company_name}\n- Hiring Manager: ${
              body.hiring_manager_name || "Not specified"
            }\n\n--- Job Description ---\n${
              body.job_description_text
            }\n\n--- Candidate Career Summary ---\n${
              body.candidate_career_summary
            }\n\nGenerate the response following the required JSON schema.`,
          },
        ];

        const inputs = { messages, guided_json: coverLetterSchema };
        const response = await env.AI.run(env.DEFAULT_MODEL_REASONING, inputs);
        return new Response(JSON.stringify(response), {
          headers: { "Content-Type": "application/json" },
        });
      }

      if (url.pathname === "/api/resume" && request.method === "POST") {
        const body = (await request.json()) as ResumeRequestBody;
        if (
          !body.job_title ||
          !body.company_name ||
          !body.job_description_text ||
          !body.candidate_career_summary
        ) {
          return new Response(
            JSON.stringify({
              error: "Missing required fields in request body",
            }),
            {
              status: 400,
              headers: { "Content-Type": "application/json" },
            }
          );
        }

        const resumeSchema = {
          type: "object",
          properties: {
            summary: {
              type: "string",
              description: "Professional summary tailored to the job.",
            },
            experience_bullets: {
              type: "array",
              description:
                "Three concise bullet points highlighting relevant achievements.",
              items: { type: "string" },
            },
            skills: {
              type: "array",
              description: "Key skills relevant to the job description.",
              items: { type: "string" },
            },
          },
          required: ["summary", "experience_bullets", "skills"],
        };

        const messages = [
          {
            role: "system",
            content:
              "You are an expert resume writer. Generate a resume summary, three experience bullet points, and a list of key skills tailored to the job description and candidate background. Use the provided JSON schema.",
          },
          {
            role: "user",
            content: `Generate resume content for the following details:\n\n- Job Title: ${body.job_title}\n- Company: ${body.company_name}\n\n--- Job Description ---\n${body.job_description_text}\n\n--- Candidate Career Summary ---\n${body.candidate_career_summary}\n\nFollow the JSON schema strictly.`,
          },
        ];

        const inputs = { messages, guided_json: resumeSchema };
        const response = await env.AI.run(env.DEFAULT_MODEL_REASONING, inputs);
        return new Response(JSON.stringify(response), {
          headers: { "Content-Type": "application/json" },
        });
      }

      // File management API routes
      if (url.pathname === "/api/files/upload" && request.method === "POST") {
        return handleFileUpload(request, env);
      }

      if (url.pathname === "/api/files/download" && request.method === "GET") {
        return handleFileDownload(request, env);
      }

      if (url.pathname === "/api/files" && request.method === "GET") {
        return handleFileList(request, env);
      }

      if (url.pathname === "/api/files/delete" && request.method === "DELETE") {
        return handleFileDelete(request, env);
      }

      if (
        url.pathname === "/api/files/bulk-delete" &&
        request.method === "POST"
      ) {
        return handleBulkFileDelete(request, env);
      }

      if (url.pathname === "/api/files/stats" && request.method === "GET") {
        return handleStorageStats(request, env);
      }

      if (url.pathname === "/api/files/metadata" && request.method === "GET") {
        return handleFileMetadata(request, env);
      }

      // R2 asset upload for browser rendering tests
      if (url.pathname === "/api/r2/upload" && request.method === "POST") {
        return handleR2AssetUpload(request, env);
      }

      // Route not found
      return new Response(JSON.stringify({ error: "Not Found" }), {
        status: 404,
        headers: { "Content-Type": "application/json" },
      });
    } catch (error: unknown) {
      console.error("Error processing request:", error);
      return new Response(
        JSON.stringify({ error: "An internal server error occurred." }),
        {
          status: 500,
          headers: { "Content-Type": "application/json" },
        }
      );
    }
  },

  /**
   * Email handler for Cloudflare Email Routing.
   * This function will be triggered for incoming emails.
   */
  async email(
    message: ForwardableEmailMessage,
    env: Env,
    ctx: ExecutionContext
  ): Promise<void> {
    try {
      console.log(`Email received from: ${message.from}, to: ${message.to}`);

      // The handleEmailReceived function expects a Request object.
      // We can create a mock request to pass the necessary email data.
      // A more direct integration would refactor the logic from handleEmailReceived
      // to accept the 'message' object directly.

      const request = new Request("http://localhost/email-ingestion", {
        method: "POST",
        headers: message.headers,
        body: message.raw,
      });

      // Call your existing email processing logic
      const response = await handleEmailReceived(request, env);

      if (!response.ok) {
        // If processing fails, reject the email to notify the sender.
        const errorBody = await response.text();
        message.setReject(`Email processing failed: ${errorBody}`);
        console.error(`Failed to process email: ${errorBody}`);
      }
    } catch (error) {
      console.error("Error in email handler:", error);
      message.setReject("An internal error occurred during email processing.");
    }
  },

  /**
   * Scheduled handler for automated job monitoring and email insights.
   * Runs on a cron schedule to monitor jobs and send periodic job reports.
   */
  async scheduled(event: ScheduledEvent, env: Env): Promise<void> {
    console.log("Running scheduled job monitoring and email insights...");

    try {
      // Run daily job monitoring first
      console.log("Starting daily job monitoring...");
      const monitoringResult = await runDailyJobMonitoring(env);
      console.log("Daily monitoring completed:", monitoringResult);

      // Then run email insights
      console.log("Starting email insights...");

      // Get all enabled email configurations
      const result = await env.DB.prepare(
        `
        SELECT * FROM email_configs
        WHERE enabled = 1
        AND (last_sent_at IS NULL OR
             datetime(last_sent_at, '+' || frequency_hours || ' hours') <= datetime('now'))
      `
      ).all();

      const configs = result.results || [];
      console.log(`Found ${configs.length} email configs ready to send`);

      for (const config of configs) {
        try {
          // Generate insights for this config
          const insights = await generateEmailInsights(
            env,
            config as unknown as EmailConfig
          );

          // Send the email
          const emailSent = await sendInsightsEmail(
            insights,
            config as unknown as EmailConfig,
            env
          );

          if (emailSent) {
            // Update last sent timestamp
            await env.DB.prepare(
              `
              UPDATE email_configs SET last_sent_at = CURRENT_TIMESTAMP WHERE id = ?
            `
            )
              .bind(config.id)
              .run();

            console.log(
              `Email insights sent successfully to ${config.recipient_email}`
            );
          } else {
            console.error(
              `Failed to send email insights to ${config.recipient_email}`
            );
          }
        } catch (error) {
          console.error(`Error processing email config ${config.id}:`, error);
        }
      }

      console.log("Scheduled task completed successfully");
    } catch (error) {
      console.error("Error in scheduled task:", error);
    }
=======
    if (url.pathname.startsWith('/api/')) {
      return handleApiRequest(request, env);
    }

    return handlePageRequest(request, env);
  },

  async email(message: ForwardableEmailMessage, env: Env, _ctx: ExecutionContext): Promise<void> {
    await processEmailEvent(message, env);
  },

  async scheduled(event: any, env: Env): Promise<void> {
    await handleScheduledEvent(env, event);
>>>>>>> 51cc4a49
  },
};<|MERGE_RESOLUTION|>--- conflicted
+++ resolved
@@ -1,886 +1,8 @@
-<<<<<<< HEAD
-// Placeholder types for Durable Objects until full implementations are added.
-type DurableObjectState = any;
+import type { Env } from './lib/env';
 
-// Import GenericAgent for Cloudflare Agents SDK
+// Import GenericAgent for Cloudflare Agents SDK - retained from older branch context
 import { GenericAgent } from "./lib/generic_agent";
 
-// Import job scraping functionality
-import { crawlJob } from "./lib/crawl";
-import { generateEmailInsights, sendInsightsEmail } from "./lib/email";
-import { runDailyJobMonitoring } from "./lib/monitoring";
-import type { EmailConfig } from "./lib/types";
-// Using generated types from wrangler types instead of @cloudflare/workers-types
-import { handleTestStreamingWebSocket } from "./lib/test-streaming";
-import { handleAgentQuery } from "./routes/agent";
-import {
-  handleAgentDelete,
-  handleAgentGet,
-  handleAgentPut,
-  handleAgentsGet,
-  handleAgentsPost,
-} from "./routes/agents";
-import browserRenderingRoutes from "./routes/browser-rendering";
-import { handleBrowserTestWebSocket } from "./routes/browser-test-websocket";
-import { handleBrowserTest } from "./routes/browser-testing";
-import { handleConfigsGet, handleConfigsPost } from "./routes/configs";
-import {
-  handleEmailConfigsGet,
-  handleEmailConfigsPut,
-  handleEmailInsightsSend,
-  handleEmailLogsGet,
-  handleEmailReceived,
-} from "./routes/email";
-import {
-  handleBulkFileDelete,
-  handleFileDelete,
-  handleFileDownload,
-  handleFileList,
-  handleFileMetadata,
-  handleFileUpload,
-  handleR2AssetUpload,
-  handleStorageStats,
-} from "./routes/files";
-import {
-  handleJobHistoryGet,
-  handleJobHistoryPost,
-  handleJobRatingPost,
-  handleJobRatingsGet,
-} from "./routes/job-history";
-import {
-  handleJobGet,
-  handleJobsBatchPost,
-  handleJobsGet,
-} from "./routes/jobs";
-import { logs } from "./routes/logs";
-import { handleOpenAPI, handleOpenAPIDocs } from "./routes/openapi";
-import { handleRemoteScrapePost } from "./routes/remote-scraper";
-import {
-  handleDiscoveryRunPost,
-  handleMonitorRunPost,
-  handleRunsGet,
-} from "./routes/runs";
-import { handleScrapeFallbackPost } from "./routes/scrape-fallback";
-import {
-  handleScrapeQueuePatch,
-  handleScrapeQueuePendingGet,
-  handleScrapeQueuePost,
-} from "./routes/scrape-queue";
-import sitesRoutes from "./routes/sites";
-import { handleScrapeDispatch, handleScrapeSocket } from "./routes/socket";
-import steelScraperRoutes from "./routes/steel-scraper";
-import talentRoutes from "./routes/talent";
-import {
-  handleTaskDelete,
-  handleTaskGet,
-  handleTaskPut,
-  handleTasksGet,
-  handleTasksPost,
-} from "./routes/tasks";
-import {
-  handleDailyMonitoringPost,
-  handleJobMonitoringPut,
-  handleJobTrackingGet,
-  handleMonitoringQueueGet,
-  handleMonitoringStatusGet,
-  handleSnapshotContentGet,
-} from "./routes/tracking";
-import { handleWebhookTest } from "./routes/webhooks";
-import {
-  handleWorkflowDelete,
-  handleWorkflowExecute,
-  handleWorkflowGet,
-  handleWorkflowPut,
-  handleWorkflowsGet,
-  handleWorkflowsPost,
-} from "./routes/workflows";
-
-/**
- * Cloudflare Worker handling AI-driven cover letter, resume generation, and job scraping.
- */
-
-/**
- * Parse URL path parameters robustly.
- * Examples:
- *   parsePathParams('/api/jobs/123', '/api/jobs/:id') => { id: '123' }
- *   parsePathParams('/api/users/456/posts/789', '/api/users/:userId/posts/:postId') => { userId: '456', postId: '789' }
- */
-function parsePathParams(
-  pathname: string,
-  pattern: string
-): Record<string, string> | null {
-  const pathParts = pathname.split("/").filter(Boolean);
-  const patternParts = pattern.split("/").filter(Boolean);
-
-  if (pathParts.length !== patternParts.length) {
-    return null;
-  }
-
-  const params: Record<string, string> = {};
-
-  for (let i = 0; i < patternParts.length; i++) {
-    const patternPart = patternParts[i];
-    const pathPart = pathParts[i];
-
-    if (!patternPart || !pathPart) {
-      return null;
-    }
-
-    if (patternPart.startsWith(":")) {
-      // Parameter segment
-      const paramName = patternPart.slice(1);
-      params[paramName] = decodeURIComponent(pathPart);
-    } else if (patternPart !== pathPart) {
-      // Literal segment doesn't match
-      return null;
-    }
-  }
-
-  return params;
-}
-
-/**
- * Describes the request payload expected for cover letter generation.
- */
-interface CoverLetterRequestBody {
-  job_title: string;
-  company_name: string;
-  hiring_manager_name?: string;
-  job_description_text: string;
-  candidate_career_summary: string;
-}
-
-/**
- * Represents structured cover letter content returned by the AI model.
- */
-interface CoverLetterContent {
-  salutation: string;
-  opening_paragraph: string;
-  body_paragraph_1: string;
-  body_paragraph_2: string;
-  closing_paragraph: string;
-}
-
-/**
- * Defines the request payload for resume generation.
- */
-interface ResumeRequestBody {
-  job_title: string;
-  company_name: string;
-  job_description_text: string;
-  candidate_career_summary: string;
-}
-
-/**
- * Represents structured resume content returned by the AI model.
- */
-interface ResumeContent {
-  summary: string;
-  experience_bullets: string[];
-  skills: string[];
-}
-
-/**
- * Environment bindings made available to the Worker at runtime.
- */
-export interface Env {
-  AI: Ai;
-  DB: D1Database;
-  KV: KVNamespace;
-  R2: R2Bucket;
-  VECTORIZE_INDEX: VectorizeIndex;
-  MYBROWSER: Fetcher;
-  BROWSER: Fetcher;
-  ASSETS: Fetcher;
-  WORKER_API_KEY: string;
-  BROWSER_RENDERING_TOKEN: string;
-  CLOUDFLARE_ACCOUNT_ID: string;
-  SLACK_WEBHOOK_URL: string;
-  SITE_CRAWLER: DurableObjectNamespace;
-  JOB_MONITOR: DurableObjectNamespace;
-  DISCOVERY_WORKFLOW: Workflow;
-  JOB_MONITOR_WORKFLOW: Workflow;
-  CHANGE_ANALYSIS_WORKFLOW: Workflow;
-  SCRAPE_SOCKET: DurableObjectNamespace;
-  STEEL_API_KEY: string;
-  LINKEDIN_USERNAME: string;
-  LINKEDIN_PASSWORD: string;
-  USAGE_TRACKER: KVNamespace;
-  EMAIL_SENDER: SendEmail;
-  DEFAULT_MODEL_WEB_BROWSER: keyof AiModels;
-  DEFAULT_MODEL_REASONING: keyof AiModels;
-  GITHUB_REPO: string;
-  BUCKET_BASE_URL: string;
-  NOTIFICATION_EMAIL_ADDRESS: string;
-  EMBEDDING_MODEL: keyof AiModels;
-  EMAIL_ROUTING_DOMAIN: string;
-  PYTHON_SCRAPER_URL: string;
-  PYTHON_SCRAPER_API_KEY: string;
-}
-
-/**
- * Durable Object coordinating crawling operations for a specific site.
- * Manages job discovery, rate limiting, and status tracking per site.
- */
-export class SiteCrawler {
-  private state: DurableObjectState;
-  private env: Env;
-
-  /**
-   * Creates a new SiteCrawler instance.
-   * @param state - Durable Object state reference.
-   * @param env - Worker environment bindings.
-   */
-  constructor(state: DurableObjectState, env: Env) {
-    this.state = state;
-    this.env = env;
-  }
-
-  /**
-   * Handles API requests for site crawling operations.
-   * @param req - Incoming request object.
-   */
-  async fetch(req: Request): Promise<Response> {
-    const url = new URL(req.url);
-    const path = url.pathname;
-
-    try {
-      if (path === "/start-discovery" && req.method === "POST") {
-        return await this.startDiscovery(req);
-      }
-
-      if (path === "/status" && req.method === "GET") {
-        return await this.getStatus();
-      }
-
-      if (path === "/crawl-urls" && req.method === "POST") {
-        return await this.crawlUrls(req);
-      }
-
-      return new Response("Not Found", { status: 404 });
-    } catch (error) {
-      console.error("SiteCrawler error:", error);
-      return new Response(JSON.stringify({ error: "Internal server error" }), {
-        status: 500,
-        headers: { "Content-Type": "application/json" },
-      });
-    }
-  }
-
-  private async startDiscovery(req: Request): Promise<Response> {
-    const { site_id, base_url, search_terms } = (await req.json()) as {
-      site_id: string;
-      base_url: string;
-      search_terms?: string[];
-    };
-
-    // Store crawl state
-    await this.state.storage.put("current_site_id", site_id);
-    await this.state.storage.put("base_url", base_url);
-    await this.state.storage.put("last_activity", new Date().toISOString());
-    await this.state.storage.put("status", "discovering");
-
-    // Import discovery function dynamically to avoid circular imports
-    const { discoverJobUrls } = await import("./lib/crawl");
-    const urls = await discoverJobUrls(base_url, search_terms || []);
-
-    await this.state.storage.put("discovered_urls", urls);
-    await this.state.storage.put("total_discovered", urls.length);
-    await this.state.storage.put("crawled_count", 0);
-
-    return new Response(
-      JSON.stringify({
-        site_id,
-        discovered_count: urls.length,
-        status: "discovery_complete",
-      }),
-      {
-        headers: { "Content-Type": "application/json" },
-      }
-    );
-  }
-
-  private async crawlUrls(req: Request): Promise<Response> {
-    const { batch_size = 5 } = (await req.json()) as { batch_size?: number };
-
-    const urls =
-      ((await this.state.storage.get("discovered_urls")) as string[]) || [];
-    const crawledCount =
-      ((await this.state.storage.get("crawled_count")) as number) || 0;
-    const siteId = (await this.state.storage.get("current_site_id")) as string;
-
-    if (crawledCount >= urls.length) {
-      await this.state.storage.put("status", "completed");
-      return new Response(
-        JSON.stringify({ status: "completed", message: "All URLs crawled" }),
-        {
-          headers: { "Content-Type": "application/json" },
-        }
-      );
-    }
-
-    // Get next batch of URLs
-    const batchUrls = urls.slice(crawledCount, crawledCount + batch_size);
-
-    // Import crawl function
-    const { crawlJobs } = await import("./lib/crawl");
-    const jobs = await crawlJobs(this.env, batchUrls, siteId);
-
-    const newCrawledCount = crawledCount + batchUrls.length;
-    await this.state.storage.put("crawled_count", newCrawledCount);
-    await this.state.storage.put("last_activity", new Date().toISOString());
-
-    const isComplete = newCrawledCount >= urls.length;
-    if (isComplete) {
-      await this.state.storage.put("status", "completed");
-    }
-
-    return new Response(
-      JSON.stringify({
-        crawled_in_batch: jobs.length,
-        total_crawled: newCrawledCount,
-        total_discovered: urls.length,
-        status: isComplete ? "completed" : "crawling",
-      }),
-      {
-        headers: { "Content-Type": "application/json" },
-      }
-    );
-  }
-
-  private async getStatus(): Promise<Response> {
-    const status = (await this.state.storage.get("status")) || "idle";
-    const totalDiscovered =
-      (await this.state.storage.get("total_discovered")) || 0;
-    const crawledCount = (await this.state.storage.get("crawled_count")) || 0;
-    const lastActivity = await this.state.storage.get("last_activity");
-    const siteId = await this.state.storage.get("current_site_id");
-
-    return new Response(
-      JSON.stringify({
-        site_id: siteId,
-        status,
-        total_discovered: totalDiscovered,
-        crawled_count: crawledCount,
-        last_activity: lastActivity,
-      }),
-      {
-        headers: { "Content-Type": "application/json" },
-      }
-    );
-  }
-}
-
-/**
- * Durable Object responsible for monitoring individual job postings.
- * Tracks changes in job postings and detects when jobs are closed or modified.
- */
-export class JobMonitor {
-  private state: DurableObjectState;
-  private env: Env;
-
-  /**
-   * Creates a new JobMonitor instance.
-   * @param state - Durable Object state reference.
-   * @param env - Worker environment bindings.
-   */
-  constructor(state: DurableObjectState, env: Env) {
-    this.state = state;
-    this.env = env;
-  }
-
-  /**
-   * Handles API requests for job monitoring operations.
-   * @param req - Incoming request object.
-   */
-  async fetch(req: Request): Promise<Response> {
-    const url = new URL(req.url);
-    const path = url.pathname;
-
-    try {
-      if (path === "/monitor-job" && req.method === "POST") {
-        return await this.monitorJob(req);
-      }
-
-      if (path === "/check-job" && req.method === "POST") {
-        return await this.checkJob(req);
-      }
-
-      if (path === "/status" && req.method === "GET") {
-        return await this.getStatus();
-      }
-
-      return new Response("Not Found", { status: 404 });
-    } catch (error) {
-      console.error("JobMonitor error:", error);
-      return new Response(JSON.stringify({ error: "Internal server error" }), {
-        status: 500,
-        headers: { "Content-Type": "application/json" },
-      });
-    }
-  }
-
-  private async monitorJob(req: Request): Promise<Response> {
-    const {
-      job_id,
-      url,
-      check_interval_hours = 24,
-    } = (await req.json()) as {
-      job_id: string;
-      url: string;
-      check_interval_hours?: number;
-    };
-
-    // Store job monitoring info
-    await this.state.storage.put("job_id", job_id);
-    await this.state.storage.put("job_url", url);
-    await this.state.storage.put("check_interval_hours", check_interval_hours);
-    await this.state.storage.put("last_check", new Date().toISOString());
-    await this.state.storage.put("status", "monitoring");
-
-    // Schedule next check using alarm
-    const nextCheck = new Date(
-      Date.now() + check_interval_hours * 60 * 60 * 1000
-    );
-    await this.state.storage.setAlarm(nextCheck);
-
-    return new Response(
-      JSON.stringify({
-        job_id,
-        status: "monitoring_started",
-        next_check: nextCheck.toISOString(),
-      }),
-      {
-        headers: { "Content-Type": "application/json" },
-      }
-    );
-  }
-
-  private async checkJob(req: Request): Promise<Response> {
-    const jobUrl = (await this.state.storage.get("job_url")) as string;
-    const jobId = (await this.state.storage.get("job_id")) as string;
-
-    if (!jobUrl || !jobId) {
-      return new Response(
-        JSON.stringify({ error: "No job configured for monitoring" }),
-        {
-          status: 400,
-          headers: { "Content-Type": "application/json" },
-        }
-      );
-    }
-
-    // Import crawl function to check job status
-    const { crawlJob } = await import("./lib/crawl");
-    const currentJob = await crawlJob(this.env, jobUrl);
-
-    const lastCheck = new Date().toISOString();
-    await this.state.storage.put("last_check", lastCheck);
-
-    if (!currentJob) {
-      // Job might be closed or moved
-      await this.state.storage.put("status", "job_not_found");
-
-      // Update job status in database
-      await this.env.DB.prepare(
-        "UPDATE jobs SET status = ?, closed_at = ? WHERE id = ?"
-      )
-        .bind("closed", lastCheck, jobId)
-        .run();
-
-      return new Response(
-        JSON.stringify({
-          job_id: jobId,
-          status: "job_not_found",
-          last_check: lastCheck,
-        }),
-        {
-          headers: { "Content-Type": "application/json" },
-        }
-      );
-    }
-
-    // Job is still active, update last seen
-    await this.env.DB.prepare(
-      "UPDATE jobs SET last_seen_open_at = ?, last_crawled_at = ? WHERE id = ?"
-    )
-      .bind(lastCheck, lastCheck, jobId)
-      .run();
-
-    return new Response(
-      JSON.stringify({
-        job_id: jobId,
-        status: "job_active",
-        last_check: lastCheck,
-        title: currentJob.title,
-        company: currentJob.company,
-      }),
-      {
-        headers: { "Content-Type": "application/json" },
-      }
-    );
-  }
-
-  private async getStatus(): Promise<Response> {
-    const jobId = await this.state.storage.get("job_id");
-    const status = (await this.state.storage.get("status")) || "idle";
-    const lastCheck = await this.state.storage.get("last_check");
-    const checkInterval =
-      (await this.state.storage.get("check_interval_hours")) || 24;
-
-    return new Response(
-      JSON.stringify({
-        job_id: jobId,
-        status,
-        last_check: lastCheck,
-        check_interval_hours: checkInterval,
-      }),
-      {
-        headers: { "Content-Type": "application/json" },
-      }
-    );
-  }
-
-  /**
-   * Alarm handler for scheduled job checks.
-   */
-  async alarm(): Promise<void> {
-    try {
-      // Perform scheduled job check
-      const response = await this.checkJob(
-        new Request("http://localhost/check-job", { method: "POST" })
-      );
-
-      // Schedule next check if still monitoring
-      const status = await this.state.storage.get("status");
-      if (status === "monitoring" || status === "job_active") {
-        const checkInterval =
-          ((await this.state.storage.get("check_interval_hours")) as number) ||
-          24;
-        const nextCheck = new Date(Date.now() + checkInterval * 60 * 60 * 1000);
-        await this.state.storage.setAlarm(nextCheck);
-      }
-    } catch (error) {
-      console.error("JobMonitor alarm error:", error);
-    }
-  }
-}
-
-/**
- * Workflow for job discovery operations.
- * Orchestrates the discovery of new job postings across configured sites.
- */
-export class DiscoveryWorkflow {
-  /**
-   * Main workflow execution for job discovery.
-   */
-  async run(env: Env, payload: { config_id?: string }): Promise<any> {
-    const { config_id } = payload;
-
-    try {
-      // Get search configuration
-      const { getSearchConfigs, getSites } = await import("./lib/storage");
-      const configs = config_id
-        ? [
-            await env.DB.prepare("SELECT * FROM search_configs WHERE id = ?")
-              .bind(config_id)
-              .first(),
-          ]
-        : await getSearchConfigs(env);
-
-      const sites = await getSites(env);
-
-      const results = [];
-
-      for (const config of configs.filter(Boolean)) {
-        if (!config) continue;
-        for (const site of sites) {
-          // Create Durable Object instance for this site
-          const crawlerId = env.SITE_CRAWLER.idFromName(
-            `${site.id}-${config.id}`
-          );
-          const crawler = env.SITE_CRAWLER.get(crawlerId);
-
-          // Start discovery
-          const discoveryResponse = await crawler.fetch(
-            "http://localhost/start-discovery",
-            {
-              method: "POST",
-              headers: { "Content-Type": "application/json" },
-              body: JSON.stringify({
-                site_id: site.id,
-                base_url: site.base_url,
-                search_terms: JSON.parse((config.keywords as string) || "[]"),
-              }),
-            }
-          );
-
-          const discoveryResult = (await discoveryResponse.json()) as Record<
-            string,
-            unknown
-          >;
-          results.push({
-            site: site.name,
-            config: config.name,
-            ...discoveryResult,
-          });
-
-          // Start crawling discovered URLs
-          if ((discoveryResult.discovered_count as number) > 0) {
-            await crawler.fetch("http://localhost/crawl-urls", {
-              method: "POST",
-              headers: { "Content-Type": "application/json" },
-              body: JSON.stringify({ batch_size: 5 }),
-            });
-          }
-        }
-      }
-
-      return {
-        results,
-        total_configs: configs.length,
-        total_sites: sites.length,
-      };
-    } catch (error) {
-      console.error("Discovery workflow error:", error);
-      throw error;
-    }
-  }
-}
-
-/**
- * Workflow for ongoing job monitoring.
- * Monitors existing job postings for changes and status updates.
- */
-export class JobMonitorWorkflow {
-  /**
-   * Main workflow execution for job monitoring.
-   */
-  async run(env: Env, payload: { job_ids?: string[] }): Promise<any> {
-    const { job_ids } = payload;
-
-    try {
-      // Get jobs to monitor
-      let jobs: Record<string, unknown>[];
-
-      if (job_ids && job_ids.length > 0) {
-        const placeholders = job_ids.map(() => "?").join(",");
-        const result = await env.DB.prepare(
-          `SELECT * FROM jobs WHERE id IN (${placeholders}) AND status = 'open'`
-        )
-          .bind(...job_ids)
-          .all();
-        jobs = result.results || [];
-      } else {
-        // Monitor all active jobs
-        const result = await env.DB.prepare(
-          "SELECT * FROM jobs WHERE status = ? ORDER BY last_crawled_at ASC LIMIT 50"
-        )
-          .bind("open")
-          .all();
-        jobs = result.results || [];
-      }
-
-      const results = [];
-
-      for (const job of jobs) {
-        // Create JobMonitor Durable Object for this job
-        const monitorId = env.JOB_MONITOR.idFromName(job.id as string);
-        const monitor = env.JOB_MONITOR.get(monitorId);
-
-        // First, configure the monitor with job details
-        const configResponse = await monitor.fetch(
-          "http://localhost/monitor-job",
-          {
-            method: "POST",
-            headers: { "Content-Type": "application/json" },
-            body: JSON.stringify({
-              job_id: job.id,
-              job_url: job.url,
-            }),
-          }
-        );
-
-        if (!configResponse.ok) {
-          console.error(`Failed to configure monitor for job ${job.id}`);
-          continue;
-        }
-
-        // Then check job status
-        const checkResponse = await monitor.fetch(
-          "http://localhost/check-job",
-          {
-            method: "POST",
-            headers: { "Content-Type": "application/json" },
-          }
-        );
-
-        const checkResult = (await checkResponse.json()) as Record<
-          string,
-          unknown
-        >;
-        results.push({
-          job_id: job.id,
-          job_title: job.title,
-          company: job.company,
-          ...checkResult,
-        });
-      }
-
-      return { results, total_monitored: jobs.length };
-    } catch (error) {
-      console.error("Job monitor workflow error:", error);
-      throw error;
-    }
-  }
-}
-
-/**
- * Workflow for analyzing changes in job postings.
- * Detects and summarizes changes in job descriptions and requirements.
- */
-export class ChangeAnalysisWorkflow {
-  /**
-   * Main workflow execution for change analysis.
-   */
-  async run(
-    env: Env,
-    payload: {
-      job_id: string;
-      from_snapshot_id: string;
-      to_snapshot_id: string;
-    }
-  ): Promise<any> {
-    const { job_id, from_snapshot_id, to_snapshot_id } = payload;
-
-    try {
-      // Get snapshots from database
-      const fromSnapshot = await env.DB.prepare(
-        "SELECT * FROM snapshots WHERE id = ?"
-      )
-        .bind(from_snapshot_id)
-        .first();
-      const toSnapshot = await env.DB.prepare(
-        "SELECT * FROM snapshots WHERE id = ?"
-      )
-        .bind(to_snapshot_id)
-        .first();
-
-      if (!fromSnapshot || !toSnapshot) {
-        throw new Error("Snapshots not found");
-      }
-
-      // Compare snapshots (simplified - could use R2 content comparison)
-      const diff = {
-        content_hash_changed:
-          fromSnapshot.content_hash !== toSnapshot.content_hash,
-        http_status_changed:
-          fromSnapshot.http_status !== toSnapshot.http_status,
-        etag_changed: fromSnapshot.etag !== toSnapshot.etag,
-      };
-
-      // Generate semantic summary using AI if content changed
-      let semanticSummary = "No significant changes detected";
-
-      if (diff.content_hash_changed) {
-        // Use AI to analyze changes
-        const analysisPrompt = `Analyze the changes between two job posting snapshots and provide a brief summary of what changed.`;
-
-        const messages = [
-          {
-            role: "system",
-            content:
-              "You are an expert at analyzing job posting changes. Provide concise summaries of what changed between job postings.",
-          },
-          {
-            role: "user",
-            content: `${analysisPrompt}\n\nContent hash changed: ${diff.content_hash_changed}\nHTTP status changed: ${diff.http_status_changed}`,
-          },
-        ];
-
-        const aiResponse = await env.AI.run(env.DEFAULT_MODEL_REASONING, {
-          messages,
-        });
-        semanticSummary =
-          (aiResponse as { response?: string }).response || semanticSummary;
-      }
-
-      // Save change record
-      const changeId = crypto.randomUUID();
-      await env.DB.prepare(
-        "INSERT INTO changes(id, job_id, from_snapshot_id, to_snapshot_id, diff_json, semantic_summary) VALUES(?,?,?,?,?,?)"
-      )
-        .bind(
-          changeId,
-          job_id,
-          from_snapshot_id,
-          to_snapshot_id,
-          JSON.stringify(diff),
-          semanticSummary
-        )
-        .run();
-
-      return {
-        change_id: changeId,
-        job_id,
-        diff,
-        semantic_summary: semanticSummary,
-      };
-    } catch (error) {
-      console.error("Change analysis workflow error:", error);
-      throw error;
-    }
-  }
-}
-
-/**
- * Durable Object managing persistent WebSocket connections with local scrapers.
- */
-export class ScrapeSocket {
-  private state: DurableObjectState;
-  private sockets: Set<WebSocket> = new Set();
-
-  constructor(state: DurableObjectState) {
-    this.state = state;
-  }
-
-  async fetch(req: Request): Promise<Response> {
-    const url = new URL(req.url);
-
-    if (url.pathname === "/ws" && req.headers.get("Upgrade") === "websocket") {
-      const pair = new WebSocketPair();
-      const client = pair[0];
-      const server = pair[1];
-      server.accept();
-      this.sockets.add(server);
-      server.addEventListener("close", () => {
-        this.sockets.delete(server);
-      });
-      server.addEventListener("message", (evt) => {
-        // simple heartbeat support
-        if (evt.data === "ping") {
-          server.send("pong");
-        }
-      });
-      return new Response(null, { status: 101, webSocket: client });
-    }
-
-    if (url.pathname === "/dispatch" && req.method === "POST") {
-      const message = await req.text();
-      for (const ws of this.sockets) {
-        try {
-          ws.send(message);
-        } catch (err) {
-          this.sockets.delete(ws);
-        }
-      }
-      return new Response("sent", { status: 200 });
-    }
-
-    return new Response("Not Found", { status: 404 });
-  }
-}
-=======
 /**
  * Central entry point for the 9to5-scout Cloudflare Worker.
  *
@@ -889,7 +11,7 @@
  * in dedicated modules under `src/routes` and `src/lib`.
  */
 
-import type { Env } from './lib/env';
+// Imports from the refactored main branch
 import { handleApiRequest } from './routes/api';
 import { handlePageRequest } from './routes/pages';
 import { handleScrapeSocket } from './routes/socket';
@@ -897,6 +19,7 @@
 import { processEmailEvent } from './lib/email-event';
 import { handleScheduledEvent } from './lib/scheduled';
 
+// Re-exports of Durable Objects and Workflows from the refactored main branch
 export { SiteCrawler } from './lib/durable-objects/site-crawler';
 export { JobMonitor } from './lib/durable-objects/job-monitor';
 export { ScrapeSocket } from './lib/durable-objects/scrape-socket';
@@ -904,7 +27,6 @@
 export { JobMonitorWorkflow } from './lib/workflows/job-monitor-workflow';
 export { ChangeAnalysisWorkflow } from './lib/workflows/change-analysis-workflow';
 export type { Env };
->>>>>>> 51cc4a49
 
 // Export GenericAgent for Cloudflare Agents SDK
 export { GenericAgent };
@@ -914,62 +36,14 @@
     const url = new URL(request.url);
     console.log(`🌐 Request received: ${request.method} ${url.pathname}`);
 
-<<<<<<< HEAD
-    // Serve static files from ASSETS binding
-    if (url.pathname === "/" || url.pathname === "/index.html") {
-      const response = await env.ASSETS.fetch(
-        new Request(new URL("/index.html", url.origin))
-      );
-      return response;
+    // High-level routing adopted from 'main'
+
+    // 1. Email ingestion for Cloudflare Email Workers
+    if (isEmailIngestRequest(request)) {
+      return handleEmailIngest(request, env);
     }
 
-    // OpenAPI specification endpoints
-    if (url.pathname === "/openapi.json") {
-      return handleOpenAPI(request, env);
-    }
-
-    if (url.pathname === "/docs" || url.pathname === "/api-docs") {
-      return handleOpenAPIDocs(request, env);
-    }
-
-    // Health check endpoint
-    if (url.pathname === "/api/health") {
-      return new Response(
-        JSON.stringify({
-          status: "healthy",
-          timestamp: new Date().toISOString(),
-          version: "1.0.0",
-        }),
-        {
-          status: 200,
-          headers: { "Content-Type": "application/json" },
-        }
-      );
-    }
-
-    // Simple test route
-    if (url.pathname === "/api/test-simple") {
-      return new Response(
-        JSON.stringify({ message: "Simple test route works!" }),
-        {
-          headers: { "Content-Type": "application/json" },
-        }
-      );
-    }
-
-    // Email routing for Cloudflare Email Routing (no auth required)
-    if (
-      request.method === "POST" &&
-      request.headers.get("content-type")?.includes("multipart/form-data")
-    ) {
-      // This is likely an incoming email from Cloudflare Email Routing
-      return handleEmailReceived(request, env);
-=======
-    if (isEmailIngestRequest(request)) {
-      return handleEmailIngest(request, env);
->>>>>>> 51cc4a49
-    }
-
+    // 2. WebSocket connection handling
     if (
       url.pathname === "/ws" &&
       request.headers.get("Upgrade") === "websocket"
@@ -977,885 +51,7 @@
       return handleScrapeSocket(request, env);
     }
 
-<<<<<<< HEAD
-    // Authentication check for API routes (except health and email webhook)
-    if (url.pathname.startsWith("/api/") && url.pathname !== "/api/health") {
-      const authHeader = request.headers.get("Authorization");
-      const expectedToken = `Bearer ${env.WORKER_API_KEY}`;
-
-      if (!authHeader || authHeader !== expectedToken) {
-        return new Response(JSON.stringify({ error: "Unauthorized" }), {
-          status: 401,
-          headers: { "Content-Type": "application/json" },
-        });
-      }
-    }
-
-    try {
-      console.log(`🔍 Inside try block for: ${url.pathname}`);
-      
-      if (
-        url.pathname === "/api/scrape/dispatch" &&
-        request.method === "POST"
-      ) {
-        return handleScrapeDispatch(request, env);
-      }
-
-      // Job scraping API routes
-      if (url.pathname === "/api/jobs" && request.method === "GET") {
-        return handleJobsGet(request, env);
-      }
-
-      if (url.pathname === "/api/v1/jobs/batch" && request.method === "POST") {
-        return handleJobsBatchPost(request, env);
-      }
-
-      if (url.pathname.startsWith("/api/jobs/") && request.method === "GET") {
-        // Check for tracking routes first
-        if (url.pathname.endsWith("/tracking")) {
-          return handleJobTrackingGet(request, env);
-        }
-
-        // Check for snapshot content routes
-        if (
-          url.pathname.includes("/snapshots/") &&
-          url.pathname.endsWith("/content")
-        ) {
-          return handleSnapshotContentGet(request, env);
-        }
-
-        // Default job detail route
-        const params = parsePathParams(url.pathname, "/api/jobs/:id");
-        if (!params || !params.id) {
-          return new Response(JSON.stringify({ error: "Job ID is required" }), {
-            status: 400,
-            headers: { "Content-Type": "application/json" },
-          });
-        }
-        return handleJobGet(request, env, params.id);
-      }
-
-      // Job monitoring endpoints
-      if (
-        url.pathname.startsWith("/api/jobs/") &&
-        url.pathname.endsWith("/monitoring") &&
-        request.method === "PUT"
-      ) {
-        return handleJobMonitoringPut(request, env);
-      }
-
-      if (url.pathname === "/api/runs" && request.method === "GET") {
-        return handleRunsGet(request, env);
-      }
-
-      if (url.pathname === "/api/runs/discovery" && request.method === "POST") {
-        return handleDiscoveryRunPost(request, env);
-      }
-
-      if (url.pathname === "/api/runs/monitor" && request.method === "POST") {
-        return handleMonitorRunPost(request, env);
-      }
-
-      if (url.pathname === "/api/configs" && request.method === "GET") {
-        return handleConfigsGet(request, env);
-      }
-
-      if (url.pathname === "/api/configs" && request.method === "POST") {
-        return handleConfigsPost(request, env);
-      }
-
-      if (url.pathname === "/api/agent/query" && request.method === "GET") {
-        return handleAgentQuery(request, env);
-      }
-
-      if (url.pathname === "/api/webhooks/test" && request.method === "POST") {
-        return handleWebhookTest(request, env);
-      }
-
-      // Email management endpoints
-      if (url.pathname === "/api/email/logs" && request.method === "GET") {
-        return handleEmailLogsGet(request, env);
-      }
-
-      if (url.pathname === "/api/email/configs" && request.method === "GET") {
-        return handleEmailConfigsGet(request, env);
-      }
-
-      if (url.pathname === "/api/email/configs" && request.method === "PUT") {
-        return handleEmailConfigsPut(request, env);
-      }
-
-      if (
-        url.pathname === "/api/email/insights/send" &&
-        request.method === "POST"
-      ) {
-        return handleEmailInsightsSend(request, env);
-      }
-
-      // Agent management endpoints
-      if (url.pathname === "/api/agents" && request.method === "GET") {
-        return handleAgentsGet(request, env);
-      }
-
-      if (url.pathname === "/api/agents" && request.method === "POST") {
-        return handleAgentsPost(request, env);
-      }
-
-      if (url.pathname.startsWith("/api/agents/") && request.method === "GET") {
-        const params = parsePathParams(url.pathname, "/api/agents/:id");
-        if (!params || !params.id) {
-          return new Response(
-            JSON.stringify({ error: "Agent ID is required" }),
-            {
-              status: 400,
-              headers: { "Content-Type": "application/json" },
-            }
-          );
-        }
-        return handleAgentGet(request, env, params.id);
-      }
-
-      if (url.pathname.startsWith("/api/agents/") && request.method === "PUT") {
-        const params = parsePathParams(url.pathname, "/api/agents/:id");
-        if (!params || !params.id) {
-          return new Response(
-            JSON.stringify({ error: "Agent ID is required" }),
-            {
-              status: 400,
-              headers: { "Content-Type": "application/json" },
-            }
-          );
-        }
-        return handleAgentPut(request, env, params.id);
-      }
-
-      if (
-        url.pathname.startsWith("/api/agents/") &&
-        request.method === "DELETE"
-      ) {
-        const params = parsePathParams(url.pathname, "/api/agents/:id");
-        if (!params || !params.id) {
-          return new Response(
-            JSON.stringify({ error: "Agent ID is required" }),
-            {
-              status: 400,
-              headers: { "Content-Type": "application/json" },
-            }
-          );
-        }
-        return handleAgentDelete(request, env, params.id);
-      }
-
-      // Task management endpoints
-      if (url.pathname === "/api/tasks" && request.method === "GET") {
-        return handleTasksGet(request, env);
-      }
-
-      if (url.pathname === "/api/tasks" && request.method === "POST") {
-        return handleTasksPost(request, env);
-      }
-
-      if (url.pathname.startsWith("/api/tasks/") && request.method === "GET") {
-        const params = parsePathParams(url.pathname, "/api/tasks/:id");
-        if (!params || !params.id) {
-          return new Response(
-            JSON.stringify({ error: "Task ID is required" }),
-            {
-              status: 400,
-              headers: { "Content-Type": "application/json" },
-            }
-          );
-        }
-        return handleTaskGet(request, env, params.id);
-      }
-
-      if (url.pathname.startsWith("/api/tasks/") && request.method === "PUT") {
-        const params = parsePathParams(url.pathname, "/api/tasks/:id");
-        if (!params || !params.id) {
-          return new Response(
-            JSON.stringify({ error: "Task ID is required" }),
-            {
-              status: 400,
-              headers: { "Content-Type": "application/json" },
-            }
-          );
-        }
-        return handleTaskPut(request, env, params.id);
-      }
-
-      if (
-        url.pathname.startsWith("/api/tasks/") &&
-        request.method === "DELETE"
-      ) {
-        const params = parsePathParams(url.pathname, "/api/tasks/:id");
-        if (!params || !params.id) {
-          return new Response(
-            JSON.stringify({ error: "Task ID is required" }),
-            {
-              status: 400,
-              headers: { "Content-Type": "application/json" },
-            }
-          );
-        }
-        return handleTaskDelete(request, env, params.id);
-      }
-
-      // Workflow management endpoints
-      if (url.pathname === "/api/workflows" && request.method === "GET") {
-        return handleWorkflowsGet(request, env);
-      }
-
-      if (url.pathname === "/api/workflows" && request.method === "POST") {
-        return handleWorkflowsPost(request, env);
-      }
-
-      if (
-        url.pathname.startsWith("/api/workflows/") &&
-        url.pathname.endsWith("/execute") &&
-        request.method === "POST"
-      ) {
-        const params = parsePathParams(
-          url.pathname,
-          "/api/workflows/:id/execute"
-        );
-        if (!params || !params.id) {
-          return new Response(
-            JSON.stringify({ error: "Workflow ID is required" }),
-            {
-              status: 400,
-              headers: { "Content-Type": "application/json" },
-            }
-          );
-        }
-        return handleWorkflowExecute(request, env, params.id);
-      }
-
-      if (
-        url.pathname.startsWith("/api/workflows/") &&
-        request.method === "GET"
-      ) {
-        const params = parsePathParams(url.pathname, "/api/workflows/:id");
-        if (!params || !params.id) {
-          return new Response(
-            JSON.stringify({ error: "Workflow ID is required" }),
-            {
-              status: 400,
-              headers: { "Content-Type": "application/json" },
-            }
-          );
-        }
-        return handleWorkflowGet(request, env, params.id);
-      }
-
-      if (
-        url.pathname.startsWith("/api/workflows/") &&
-        request.method === "PUT"
-      ) {
-        const params = parsePathParams(url.pathname, "/api/workflows/:id");
-        if (!params || !params.id) {
-          return new Response(
-            JSON.stringify({ error: "Workflow ID is required" }),
-            {
-              status: 400,
-              headers: { "Content-Type": "application/json" },
-            }
-          );
-        }
-        return handleWorkflowPut(request, env, params.id);
-      }
-
-      if (
-        url.pathname.startsWith("/api/workflows/") &&
-        request.method === "DELETE"
-      ) {
-        const params = parsePathParams(url.pathname, "/api/workflows/:id");
-        if (!params || !params.id) {
-          return new Response(
-            JSON.stringify({ error: "Workflow ID is required" }),
-            {
-              status: 400,
-              headers: { "Content-Type": "application/json" },
-            }
-          );
-        }
-        return handleWorkflowDelete(request, env, params.id);
-      }
-
-      // Job History Management endpoints
-      if (
-        url.pathname === "/api/applicant/history" &&
-        request.method === "POST"
-      ) {
-        return handleJobHistoryPost(request, env);
-      }
-
-      if (
-        url.pathname.startsWith("/api/applicant/") &&
-        url.pathname.endsWith("/history") &&
-        request.method === "GET"
-      ) {
-        const params = parsePathParams(
-          url.pathname,
-          "/api/applicant/:user_id/history"
-        );
-        if (!params || !params.user_id) {
-          return new Response(
-            JSON.stringify({ error: "User ID is required" }),
-            {
-              status: 400,
-              headers: { "Content-Type": "application/json" },
-            }
-          );
-        }
-        return handleJobHistoryGet(request, env, params);
-      }
-
-      if (
-        url.pathname === "/api/applicant/job-rating" &&
-        request.method === "POST"
-      ) {
-        return handleJobRatingPost(request, env);
-      }
-
-      if (
-        url.pathname.startsWith("/api/applicant/") &&
-        url.pathname.endsWith("/job-ratings") &&
-        request.method === "GET"
-      ) {
-        const params = parsePathParams(
-          url.pathname,
-          "/api/applicant/:user_id/job-ratings"
-        );
-        if (!params || !params.user_id) {
-          return new Response(
-            JSON.stringify({ error: "User ID is required" }),
-            {
-              status: 400,
-              headers: { "Content-Type": "application/json" },
-            }
-          );
-        }
-        return handleJobRatingsGet(request, env, params);
-      }
-
-      // Job Monitoring and Tracking endpoints
-      if (
-        url.pathname === "/api/monitoring/daily-run" &&
-        request.method === "POST"
-      ) {
-        return handleDailyMonitoringPost(request, env);
-      }
-
-      if (
-        url.pathname === "/api/monitoring/status" &&
-        request.method === "GET"
-      ) {
-        return handleMonitoringStatusGet(request, env);
-      }
-
-      if (
-        url.pathname === "/api/jobs/monitoring-queue" &&
-        request.method === "GET"
-      ) {
-        return handleMonitoringQueueGet(request, env);
-      }
-
-      // Sites management routes
-      if (url.pathname.startsWith("/api/sites/")) {
-        return sitesRoutes.fetch(request, env);
-      }
-
-      // Steel scraper routes
-      if (url.pathname.startsWith("/api/steel-scraper/")) {
-        return steelScraperRoutes.fetch(request, env);
-      }
-
-      console.log(`🔍 Checking talent routes for: ${url.pathname}`);
-      console.log(`🔍 Path starts with /api/talent/? ${url.pathname.startsWith("/api/talent/")}`);
-      
-      // Talent API routes (with authentication) - SIMPLIFIED TEST
-      if (url.pathname.startsWith("/api/talent/")) {
-        console.log(`🎯 Talent API route matched: ${url.pathname}`);
-        
-        // Check authentication for talent routes
-        const authHeader = request.headers.get("Authorization");
-        const expectedToken = `Bearer ${env.WORKER_API_KEY}`;
-        
-        console.log(`🔑 Auth header: ${authHeader ? 'Present' : 'Missing'}`);
-        console.log(`🔑 Expected token: ${expectedToken}`);
-        
-        if (!authHeader || authHeader !== expectedToken) {
-          console.log(`❌ Talent API authentication failed: ${authHeader ? 'Invalid token' : 'Missing token'}`);
-          return new Response(
-            JSON.stringify({
-              error: "Unauthorized",
-              details: "Valid API key required for talent API access",
-            }),
-            { 
-              status: 401,
-              headers: { "Content-Type": "application/json" }
-            }
-          );
-        }
-        
-        console.log(`✅ Talent API authentication successful for ${url.pathname}`);
-        console.log(`🚀 Calling talentRoutes.fetch for ${url.pathname}`);
-        
-        try {
-          const result = await talentRoutes.fetch(request, env);
-          console.log(`✅ Talent routes fetch successful: ${result.status}`);
-          return result;
-        } catch (error) {
-          console.error(`❌ Talent routes fetch failed:`, error);
-          return new Response(
-            JSON.stringify({ 
-              error: "Talent routes error", 
-              details: error instanceof Error ? error.message : String(error) 
-            }),
-            { 
-              status: 500,
-              headers: { "Content-Type": "application/json" }
-            }
-          );
-        }
-      }
-
-      // Test route to verify routing works
-      if (url.pathname === "/api/test") {
-        console.log(`🧪 Test route matched: ${url.pathname}`);
-        return new Response(JSON.stringify({ message: "Test route works!" }), {
-          headers: { "Content-Type": "application/json" }
-        });
-      }
-
-      // Scrape queue routes for Python integration
-      if (
-        url.pathname === "/api/v1/scrape-queue" &&
-        request.method === "POST"
-      ) {
-        return handleScrapeQueuePost(request, env);
-      }
-
-      if (
-        url.pathname === "/api/v1/scrape-queue/pending" &&
-        request.method === "GET"
-      ) {
-        return handleScrapeQueuePendingGet(request, env);
-      }
-
-      if (
-        url.pathname.startsWith("/api/v1/scrape-queue/") &&
-        request.method === "PATCH"
-      ) {
-        const params = parsePathParams(
-          url.pathname,
-          "/api/v1/scrape-queue/:id"
-        );
-        if (!params || !params.id) {
-          return new Response(JSON.stringify({ error: "Job ID is required" }), {
-            status: 400,
-            headers: { "Content-Type": "application/json" },
-          });
-        }
-        return handleScrapeQueuePatch(request, env, params.id);
-      }
-
-      // Remote scraper routes for Python integration
-      if (
-        url.pathname === "/api/v1/remote-scrape" &&
-        request.method === "POST"
-      ) {
-        return handleRemoteScrapePost(request, env);
-      }
-
-      // Scrape fallback routes for when browser rendering fails
-      if (
-        url.pathname === "/api/v1/scrape-fallback" &&
-        request.method === "POST"
-      ) {
-        return handleScrapeFallbackPost(request, env);
-      }
-
-      // Browser rendering routes
-      if (url.pathname.startsWith("/api/browser-rendering/")) {
-        return browserRenderingRoutes.fetch(request, env);
-      }
-
-      // Browser testing routes
-      if (url.pathname.startsWith("/api/browser-test/")) {
-        if (url.pathname === "/api/browser-test/ws") {
-          return handleBrowserTestWebSocket(request, env);
-        }
-        return handleBrowserTest(request, env);
-      }
-
-      // Test streaming WebSocket routes
-      if (url.pathname === "/api/test-streaming/ws") {
-        return handleTestStreamingWebSocket(request, env);
-      }
-
-      // Logs API routes
-      if (url.pathname.startsWith("/api/logs/")) {
-        // Check authentication for logs routes
-        const authHeader = request.headers.get("Authorization");
-        const expectedToken = `Bearer ${env.WORKER_API_KEY}`;
-        
-        if (!authHeader || authHeader !== expectedToken) {
-          console.log(`❌ Logs API authentication failed: ${authHeader ? 'Invalid token' : 'Missing token'}`);
-          return new Response(
-            JSON.stringify({
-              error: "Unauthorized",
-              details: "Valid API key required for logs API access",
-            }),
-            { 
-              status: 401,
-              headers: { "Content-Type": "application/json" }
-            }
-          );
-        }
-        
-        console.log(`✅ Logs API authentication successful for ${url.pathname}`);
-        return logs.fetch(request, env);
-      }
-
-      // Manual crawl endpoint
-      if (url.pathname === "/api/crawl" && request.method === "POST") {
-        const body = (await request.json()) as {
-          url: string;
-          site_id?: string;
-        };
-        if (!body.url) {
-          return new Response(JSON.stringify({ error: "URL is required" }), {
-            status: 400,
-            headers: { "Content-Type": "application/json" },
-          });
-        }
-
-        const job = await crawlJob(env, body.url, body.site_id);
-        if (job) {
-          return new Response(JSON.stringify(job), {
-            headers: { "Content-Type": "application/json" },
-          });
-        } else {
-          return new Response(
-            JSON.stringify({ error: "Failed to crawl job" }),
-            {
-              status: 500,
-              headers: { "Content-Type": "application/json" },
-            }
-          );
-        }
-      }
-
-      // Existing cover letter and resume routes
-      if (url.pathname === "/api/cover-letter" && request.method === "POST") {
-        const body = (await request.json()) as CoverLetterRequestBody;
-        if (
-          !body.job_title ||
-          !body.company_name ||
-          !body.job_description_text ||
-          !body.candidate_career_summary
-        ) {
-          return new Response(
-            JSON.stringify({
-              error: "Missing required fields in request body",
-            }),
-            {
-              status: 400,
-              headers: { "Content-Type": "application/json" },
-            }
-          );
-        }
-
-        const coverLetterSchema = {
-          type: "object",
-          properties: {
-            salutation: {
-              type: "string",
-              description:
-                'A professional salutation, addressing the hiring manager by name if provided, otherwise using a general title like "Dear Hiring Manager,".',
-            },
-            opening_paragraph: {
-              type: "string",
-              description:
-                "A compelling opening paragraph that clearly states the position being applied for, where it was seen, and a powerful 1-2 sentence summary of the candidate's fitness for the role, creating immediate interest.",
-            },
-            body_paragraph_1: {
-              type: "string",
-              description:
-                "The first body paragraph. Connects the candidate's key experiences and skills directly to the most important requirements from the job description. Should highlight 1-2 specific, quantifiable achievements.",
-            },
-            body_paragraph_2: {
-              type: "string",
-              description:
-                "The second body paragraph. Focuses on the candidate's alignment with the company's mission, culture, or recent projects. Demonstrates genuine interest and shows how the candidate will add value to the team and company goals.",
-            },
-            closing_paragraph: {
-              type: "string",
-              description:
-                "A strong closing paragraph that reiterates interest in the role, expresses enthusiasm for the opportunity, and includes a clear call to action, such as requesting an interview to discuss their qualifications further.",
-            },
-          },
-          required: [
-            "salutation",
-            "opening_paragraph",
-            "body_paragraph_1",
-            "body_paragraph_2",
-            "closing_paragraph",
-          ],
-        };
-
-        const messages = [
-          {
-            role: "system",
-            content:
-              "You are an expert career coach and professional cover letter writer. Your task is to generate the content for a compelling, tailored cover letter based on the provided job description and candidate summary. You must strictly adhere to the provided JSON schema for your response, filling in each field with high-quality, relevant content.",
-          },
-          {
-            role: "user",
-            content: `Please craft the content for a cover letter with the following details:\n\n- Job Title: ${
-              body.job_title
-            }\n- Company: ${body.company_name}\n- Hiring Manager: ${
-              body.hiring_manager_name || "Not specified"
-            }\n\n--- Job Description ---\n${
-              body.job_description_text
-            }\n\n--- Candidate Career Summary ---\n${
-              body.candidate_career_summary
-            }\n\nGenerate the response following the required JSON schema.`,
-          },
-        ];
-
-        const inputs = { messages, guided_json: coverLetterSchema };
-        const response = await env.AI.run(env.DEFAULT_MODEL_REASONING, inputs);
-        return new Response(JSON.stringify(response), {
-          headers: { "Content-Type": "application/json" },
-        });
-      }
-
-      if (url.pathname === "/api/resume" && request.method === "POST") {
-        const body = (await request.json()) as ResumeRequestBody;
-        if (
-          !body.job_title ||
-          !body.company_name ||
-          !body.job_description_text ||
-          !body.candidate_career_summary
-        ) {
-          return new Response(
-            JSON.stringify({
-              error: "Missing required fields in request body",
-            }),
-            {
-              status: 400,
-              headers: { "Content-Type": "application/json" },
-            }
-          );
-        }
-
-        const resumeSchema = {
-          type: "object",
-          properties: {
-            summary: {
-              type: "string",
-              description: "Professional summary tailored to the job.",
-            },
-            experience_bullets: {
-              type: "array",
-              description:
-                "Three concise bullet points highlighting relevant achievements.",
-              items: { type: "string" },
-            },
-            skills: {
-              type: "array",
-              description: "Key skills relevant to the job description.",
-              items: { type: "string" },
-            },
-          },
-          required: ["summary", "experience_bullets", "skills"],
-        };
-
-        const messages = [
-          {
-            role: "system",
-            content:
-              "You are an expert resume writer. Generate a resume summary, three experience bullet points, and a list of key skills tailored to the job description and candidate background. Use the provided JSON schema.",
-          },
-          {
-            role: "user",
-            content: `Generate resume content for the following details:\n\n- Job Title: ${body.job_title}\n- Company: ${body.company_name}\n\n--- Job Description ---\n${body.job_description_text}\n\n--- Candidate Career Summary ---\n${body.candidate_career_summary}\n\nFollow the JSON schema strictly.`,
-          },
-        ];
-
-        const inputs = { messages, guided_json: resumeSchema };
-        const response = await env.AI.run(env.DEFAULT_MODEL_REASONING, inputs);
-        return new Response(JSON.stringify(response), {
-          headers: { "Content-Type": "application/json" },
-        });
-      }
-
-      // File management API routes
-      if (url.pathname === "/api/files/upload" && request.method === "POST") {
-        return handleFileUpload(request, env);
-      }
-
-      if (url.pathname === "/api/files/download" && request.method === "GET") {
-        return handleFileDownload(request, env);
-      }
-
-      if (url.pathname === "/api/files" && request.method === "GET") {
-        return handleFileList(request, env);
-      }
-
-      if (url.pathname === "/api/files/delete" && request.method === "DELETE") {
-        return handleFileDelete(request, env);
-      }
-
-      if (
-        url.pathname === "/api/files/bulk-delete" &&
-        request.method === "POST"
-      ) {
-        return handleBulkFileDelete(request, env);
-      }
-
-      if (url.pathname === "/api/files/stats" && request.method === "GET") {
-        return handleStorageStats(request, env);
-      }
-
-      if (url.pathname === "/api/files/metadata" && request.method === "GET") {
-        return handleFileMetadata(request, env);
-      }
-
-      // R2 asset upload for browser rendering tests
-      if (url.pathname === "/api/r2/upload" && request.method === "POST") {
-        return handleR2AssetUpload(request, env);
-      }
-
-      // Route not found
-      return new Response(JSON.stringify({ error: "Not Found" }), {
-        status: 404,
-        headers: { "Content-Type": "application/json" },
-      });
-    } catch (error: unknown) {
-      console.error("Error processing request:", error);
-      return new Response(
-        JSON.stringify({ error: "An internal server error occurred." }),
-        {
-          status: 500,
-          headers: { "Content-Type": "application/json" },
-        }
-      );
-    }
-  },
-
-  /**
-   * Email handler for Cloudflare Email Routing.
-   * This function will be triggered for incoming emails.
-   */
-  async email(
-    message: ForwardableEmailMessage,
-    env: Env,
-    ctx: ExecutionContext
-  ): Promise<void> {
-    try {
-      console.log(`Email received from: ${message.from}, to: ${message.to}`);
-
-      // The handleEmailReceived function expects a Request object.
-      // We can create a mock request to pass the necessary email data.
-      // A more direct integration would refactor the logic from handleEmailReceived
-      // to accept the 'message' object directly.
-
-      const request = new Request("http://localhost/email-ingestion", {
-        method: "POST",
-        headers: message.headers,
-        body: message.raw,
-      });
-
-      // Call your existing email processing logic
-      const response = await handleEmailReceived(request, env);
-
-      if (!response.ok) {
-        // If processing fails, reject the email to notify the sender.
-        const errorBody = await response.text();
-        message.setReject(`Email processing failed: ${errorBody}`);
-        console.error(`Failed to process email: ${errorBody}`);
-      }
-    } catch (error) {
-      console.error("Error in email handler:", error);
-      message.setReject("An internal error occurred during email processing.");
-    }
-  },
-
-  /**
-   * Scheduled handler for automated job monitoring and email insights.
-   * Runs on a cron schedule to monitor jobs and send periodic job reports.
-   */
-  async scheduled(event: ScheduledEvent, env: Env): Promise<void> {
-    console.log("Running scheduled job monitoring and email insights...");
-
-    try {
-      // Run daily job monitoring first
-      console.log("Starting daily job monitoring...");
-      const monitoringResult = await runDailyJobMonitoring(env);
-      console.log("Daily monitoring completed:", monitoringResult);
-
-      // Then run email insights
-      console.log("Starting email insights...");
-
-      // Get all enabled email configurations
-      const result = await env.DB.prepare(
-        `
-        SELECT * FROM email_configs
-        WHERE enabled = 1
-        AND (last_sent_at IS NULL OR
-             datetime(last_sent_at, '+' || frequency_hours || ' hours') <= datetime('now'))
-      `
-      ).all();
-
-      const configs = result.results || [];
-      console.log(`Found ${configs.length} email configs ready to send`);
-
-      for (const config of configs) {
-        try {
-          // Generate insights for this config
-          const insights = await generateEmailInsights(
-            env,
-            config as unknown as EmailConfig
-          );
-
-          // Send the email
-          const emailSent = await sendInsightsEmail(
-            insights,
-            config as unknown as EmailConfig,
-            env
-          );
-
-          if (emailSent) {
-            // Update last sent timestamp
-            await env.DB.prepare(
-              `
-              UPDATE email_configs SET last_sent_at = CURRENT_TIMESTAMP WHERE id = ?
-            `
-            )
-              .bind(config.id)
-              .run();
-
-            console.log(
-              `Email insights sent successfully to ${config.recipient_email}`
-            );
-          } else {
-            console.error(
-              `Failed to send email insights to ${config.recipient_email}`
-            );
-          }
-        } catch (error) {
-          console.error(`Error processing email config ${config.id}:`, error);
-        }
-      }
-
-      console.log("Scheduled task completed successfully");
-    } catch (error) {
-      console.error("Error in scheduled task:", error);
-    }
-=======
+    // 3. API and Page routing
     if (url.pathname.startsWith('/api/')) {
       return handleApiRequest(request, env);
     }
@@ -1863,12 +59,17 @@
     return handlePageRequest(request, env);
   },
 
+  /**
+   * Email handler for Cloudflare Email Routing.
+   */
   async email(message: ForwardableEmailMessage, env: Env, _ctx: ExecutionContext): Promise<void> {
     await processEmailEvent(message, env);
   },
 
+  /**
+   * Scheduled handler for automated job monitoring and email insights.
+   */
   async scheduled(event: any, env: Env): Promise<void> {
     await handleScheduledEvent(env, event);
->>>>>>> 51cc4a49
   },
 };