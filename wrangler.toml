--- conflicted
+++ resolved
@@ -1,19 +1,10 @@
-<<<<<<< HEAD
 name = "9to5-scout" # 9to5-scout
 main = "src/index.ts" # src/index.ts
 compatibility_date = "2024-09-26"  # 2024-09-26
 compatibility_flags = ["nodejs_compat"] # ["nodejs_compat"] -- needed for browser rendering
-=======
-name = "9to5-scout"
-main = "src/index.ts"
-compatibility_date = "2024-05-01"
-compatibility_flags = ["nodejs_compat"]
-preview_urls = true
->>>>>>> 51cc4a49
 
 # Environment variables
 [vars]
-<<<<<<< HEAD
 DEFAULT_MODEL_WEB_BROWSER = "@cf/meta/llama-3.1-8b-instruct"  # @cf/meta/llama-3.1-8b-instruct
 DEFAULT_MODEL_REASONING = "@cf/openai/gpt-oss-120b" # @cf/openai/gpt-oss-120b
 EMBEDDING_MODEL = "@cf/baai/bge-large-en-v1.5" # @cf/baai/bge-large-en-v1.5
@@ -39,21 +30,11 @@
 
 # Observability Logs
 [observability]
-=======
-DEFAULT_MODEL_WEB_BROWSER = "@cf/meta/llama-4-scout-17b-16e-instruct"
-GITHUB_REPO = "https://github.com/jmbish04/9to5-scout"
-BUCKET_BASE_URL = "https://pub-ec5964c07cf044798c801b9a2c72f86b.r2.dev"
-NOTIFICATION_EMAIL_ADDRESS = "justin@126colby.com"
-ADMIN_TOKEN = "change-me"
-EMBEDDING_MODEL = "@cf/baai/bge-large-en-v1.5"
-
-[observability.logs]
->>>>>>> 51cc4a49
 enabled = true
 
 # Browser Rendering binding
 [browser]
-binding = "BROWSER"
+binding = "MYBROWSER"
 
 # D1 database for job scraper
 [[d1_databases]]
@@ -82,14 +63,7 @@
 bucket_name = "job-scraper"
 preview_bucket_name = "job-scraper-preview"
 
-<<<<<<< HEAD
 # Vectorize
-=======
-[[r2_buckets]]
-binding = "RESUME_BUCKET"
-bucket_name = "job-scraper"
-
->>>>>>> 51cc4a49
 [[vectorize]]
 binding = "VECTORIZE_INDEX"
 index_name = "jobs"
@@ -98,14 +72,6 @@
 [ai]
 binding = "AI"
 
-<<<<<<< HEAD
-=======
-# Configuration for receiving emails sent to your domain
-# [[email]]
-# name = "EMAIL_INBOX"
-# destination_addresses = ["job-alerts@hacolby.app"]
-
->>>>>>> 51cc4a49
 # Configuration for sending emails from your worker
 # This must be a verified sender address in your Cloudflare account
 [[send_email]]
@@ -117,14 +83,7 @@
 # binding = "AUTH_SERVICE"
 # service = "auth-worker"
 
-<<<<<<< HEAD
 # Durable Objects
-=======
-[[services]]
-binding = "AGENTS"
-service = "agents-sdk"
-
->>>>>>> 51cc4a49
 [durable_objects]
 bindings = [
   { name = "SITE_CRAWLER", class_name = "SiteCrawler" },
@@ -169,18 +128,12 @@
 # Triggers
 [triggers]
 crons = [
-<<<<<<< HEAD
   "*/15 * * * *",  # every 15 minutes
   "0 6 * * *"      # daily 06:00
-=======
-  "*/15 * * * *", # every 15 minutes
-  "0 6 * * *",    # daily 06:00 monitoring + emails
-  "0 8 * * *",    # nightly company benefits scan
-  "0 9 * * *"     # post-scan stats rollup
->>>>>>> 51cc4a49
 ]
 
 # Static assets
 [assets]
 directory = "./public" # ./public -- directory for static assets
-binding = "ASSETS" # ASSETS -- for serving static assets+binding = "ASSETS" # ASSETS -- for serving static assets
+exclude = [".DS_Store", "**/.DS_Store"] # Exclude .DS_Store files from all directories