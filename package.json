{
  "name": "@9to5-scout",
  "version": "0.0.0",
  "private": true,
<<<<<<< HEAD
  "type": "module",
=======
  "dependencies": {
    "html-entities": "^2.6.0"
  },
>>>>>>> 56cc2f18
  "scripts": {
    "generate-types": "pnpm dlx wrangler@latest types",
    "typecheck": "pnpm generate-types && tsc -p tsconfig.json",
<<<<<<< HEAD
    "build": "pnpm openapi:generate && pnpm generate-types && wrangler build",
    "dev": "pnpm migrate:local && wrangler dev",
    "migrate:local": "pnpm wrangler d1 migrations apply DB --local",
    "migrate:remote": "pnpm wrangler d1 migrations apply DB --remote",
    "deploy": "pnpm update:wrangler && pnpm openapi:generate && pnpm build && pnpm migrate:remote && wrangler deploy",
    "update:wrangler": "pnpm add -D wrangler@latest",
    "types": "wrangler types",
    "secret:bulk": "wrangler secret bulk .dev.vars",
    "vectorize:create": "wrangler vectorize create jobs --dimensions=1024 --metric=cosine --preset=@cf/baai/bge-large-en-v1.5",
    "openapi:generate": "node scripts/generate-openapi.js",
    "openapi:serve": "pnpm openapi:generate && wrangler dev",
    "d1:schema:all": "wrangler d1 execute DB --command \"SELECT sql FROM sqlite_master WHERE type IN ('table','index','trigger','view') ORDER BY type, name;\"",
    "d1:schema:tables": "wrangler d1 execute DB --command \"SELECT name FROM sqlite_master WHERE type='table' ORDER BY name;\"",
    "d1:schema:columns": "wrangler d1 execute DB --command \"SELECT m.name AS table_name, p.cid, p.name AS column_name, p.type, p.'notnull', p.dflt_value, p.pk FROM sqlite_master AS m JOIN pragma_table_info(m.name) AS p WHERE m.type='table' ORDER BY m.name, p.cid;\"",
    "d1:schema:dump": "mkdir -p docs/d1_schemas && wrangler d1 execute DB --command \"SELECT sql FROM sqlite_master;\" > docs/d1_schemas/schema_export_$(date -u +%Y-%m-%dT%H:%M:%SZ).sql",
    "test": "vitest",
    "test:run": "vitest run",
    "test:coverage": "vitest run --coverage",
    "test:watch": "vitest --watch",
    "test:talent-api": "vitest run tests/talent-api.test.ts",
    "test:websocket": "tsx scripts/run-tests-with-websocket.ts",
    "test:websocket:unit": "tsx scripts/run-tests-with-websocket.ts --types unit",
    "test:websocket:integration": "tsx scripts/run-tests-with-websocket.ts --types integration",
    "test:websocket:talent": "tsx scripts/run-tests-with-websocket.ts --types talent",
    "test:websocket:browser": "tsx scripts/run-tests-with-websocket.ts --types browser",
    "test:websocket:e2e": "tsx scripts/run-tests-with-websocket.ts --types e2e",
    "test:websocket:all": "tsx scripts/run-tests-with-websocket.ts --types unit,integration,talent,browser,e2e",
    "setup:export-sa": "node scripts/setup/export-sa-to-dev-vars.js",
    "setup:verify-env": "node scripts/setup/verify-env-vars.js",
    "test:talent": "cd tests && ./run_talent_tests.sh",
    "test:talent:local": "cd tests && ./run_talent_tests.sh --local",
    "test:talent:setup": "cd tests && ./setup_python_tests.sh",
    "test:talent:direct": "cd tests && ./run_talent_tests.sh --direct-only",
    "test:talent:direct:local": "cd tests && ./run_talent_tests.sh --direct-only --local",
    "test:talent:worker": "cd tests && ./run_talent_tests.sh --worker-only",
    "test:talent:worker:local": "cd tests && ./run_talent_tests.sh --worker-only --local",
    "test:browser": "cd tests && ./run_browser_tests.sh",
    "test:browser:local": "cd tests && ./run_browser_tests.sh --local",
    "test:browser:setup": "cd tests && ./setup_python_tests.sh",
    "test:browser-rendering": "node scripts/browser-rendering-example.js",
    "test:linkedin-job": "node -e \"import('./scripts/browser-rendering-example.js').then(m => m.scrapeLinkedInJob(process.argv[1] || '1234567890'))\"",
    "test:browser-testing": "node scripts/test-browser-testing.js"
=======
    "build": "pnpm dlx wrangler@latest types && pnpm dlx wrangler@latest build",
    "dev": "pnpm migrate:local && pnpm dlx wrangler@latest dev",
    "migrate:local": "pnpm dlx wrangler@latest d1 migrations apply DB --local",
    "migrate:remote": "pnpm dlx wrangler@latest d1 migrations apply DB --remote",
    "deploy": "pnpm build && pnpm migrate:remote && pnpm dlx wrangler@latest deploy",
    "test": "vitest"
>>>>>>> 56cc2f18
  },
  "devDependencies": {
    "@cloudflare/puppeteer": "^1.0.4",
    "@types/node": "^20.11.0",
    "@types/uuid": "^9.0.8",
    "@types/ws": "^8.5.10",
    "@vitest/coverage-v8": "^2.1.8",
    "tsx": "^4.7.0",
    "typescript": "^5.4.0",
<<<<<<< HEAD
    "vitest": "^2.1.8",
    "wrangler": "^4.43.0",
    "ws": "^8.16.0"
  },
  "dependencies": {
    "@cloudflare/playwright": "^1.0.0",
    "@hono/zod-validator": "^0.7.4",
    "agents": "^0.2.13",
    "cloudflare": "^5.2.0",
    "hono": "^4.9.12",
    "js-yaml": "^4.1.0",
    "postal-mime": "^2.5.0",
    "uuid": "^9.0.1",
    "zod": "^4.1.12"
=======
    "vitest": "^1.5.0",
    "wrangler": "^4.0.0"
>>>>>>> 56cc2f18
  }
}<|MERGE_RESOLUTION|>--- conflicted
+++ resolved
@@ -2,94 +2,24 @@
   "name": "@9to5-scout",
   "version": "0.0.0",
   "private": true,
-<<<<<<< HEAD
-  "type": "module",
-=======
   "dependencies": {
     "html-entities": "^2.6.0"
   },
->>>>>>> 56cc2f18
   "scripts": {
     "generate-types": "pnpm dlx wrangler@latest types",
     "typecheck": "pnpm generate-types && tsc -p tsconfig.json",
-<<<<<<< HEAD
-    "build": "pnpm openapi:generate && pnpm generate-types && wrangler build",
-    "dev": "pnpm migrate:local && wrangler dev",
-    "migrate:local": "pnpm wrangler d1 migrations apply DB --local",
-    "migrate:remote": "pnpm wrangler d1 migrations apply DB --remote",
-    "deploy": "pnpm update:wrangler && pnpm openapi:generate && pnpm build && pnpm migrate:remote && wrangler deploy",
-    "update:wrangler": "pnpm add -D wrangler@latest",
-    "types": "wrangler types",
-    "secret:bulk": "wrangler secret bulk .dev.vars",
-    "vectorize:create": "wrangler vectorize create jobs --dimensions=1024 --metric=cosine --preset=@cf/baai/bge-large-en-v1.5",
-    "openapi:generate": "node scripts/generate-openapi.js",
-    "openapi:serve": "pnpm openapi:generate && wrangler dev",
-    "d1:schema:all": "wrangler d1 execute DB --command \"SELECT sql FROM sqlite_master WHERE type IN ('table','index','trigger','view') ORDER BY type, name;\"",
-    "d1:schema:tables": "wrangler d1 execute DB --command \"SELECT name FROM sqlite_master WHERE type='table' ORDER BY name;\"",
-    "d1:schema:columns": "wrangler d1 execute DB --command \"SELECT m.name AS table_name, p.cid, p.name AS column_name, p.type, p.'notnull', p.dflt_value, p.pk FROM sqlite_master AS m JOIN pragma_table_info(m.name) AS p WHERE m.type='table' ORDER BY m.name, p.cid;\"",
-    "d1:schema:dump": "mkdir -p docs/d1_schemas && wrangler d1 execute DB --command \"SELECT sql FROM sqlite_master;\" > docs/d1_schemas/schema_export_$(date -u +%Y-%m-%dT%H:%M:%SZ).sql",
-    "test": "vitest",
-    "test:run": "vitest run",
-    "test:coverage": "vitest run --coverage",
-    "test:watch": "vitest --watch",
-    "test:talent-api": "vitest run tests/talent-api.test.ts",
-    "test:websocket": "tsx scripts/run-tests-with-websocket.ts",
-    "test:websocket:unit": "tsx scripts/run-tests-with-websocket.ts --types unit",
-    "test:websocket:integration": "tsx scripts/run-tests-with-websocket.ts --types integration",
-    "test:websocket:talent": "tsx scripts/run-tests-with-websocket.ts --types talent",
-    "test:websocket:browser": "tsx scripts/run-tests-with-websocket.ts --types browser",
-    "test:websocket:e2e": "tsx scripts/run-tests-with-websocket.ts --types e2e",
-    "test:websocket:all": "tsx scripts/run-tests-with-websocket.ts --types unit,integration,talent,browser,e2e",
-    "setup:export-sa": "node scripts/setup/export-sa-to-dev-vars.js",
-    "setup:verify-env": "node scripts/setup/verify-env-vars.js",
-    "test:talent": "cd tests && ./run_talent_tests.sh",
-    "test:talent:local": "cd tests && ./run_talent_tests.sh --local",
-    "test:talent:setup": "cd tests && ./setup_python_tests.sh",
-    "test:talent:direct": "cd tests && ./run_talent_tests.sh --direct-only",
-    "test:talent:direct:local": "cd tests && ./run_talent_tests.sh --direct-only --local",
-    "test:talent:worker": "cd tests && ./run_talent_tests.sh --worker-only",
-    "test:talent:worker:local": "cd tests && ./run_talent_tests.sh --worker-only --local",
-    "test:browser": "cd tests && ./run_browser_tests.sh",
-    "test:browser:local": "cd tests && ./run_browser_tests.sh --local",
-    "test:browser:setup": "cd tests && ./setup_python_tests.sh",
-    "test:browser-rendering": "node scripts/browser-rendering-example.js",
-    "test:linkedin-job": "node -e \"import('./scripts/browser-rendering-example.js').then(m => m.scrapeLinkedInJob(process.argv[1] || '1234567890'))\"",
-    "test:browser-testing": "node scripts/test-browser-testing.js"
-=======
     "build": "pnpm dlx wrangler@latest types && pnpm dlx wrangler@latest build",
     "dev": "pnpm migrate:local && pnpm dlx wrangler@latest dev",
     "migrate:local": "pnpm dlx wrangler@latest d1 migrations apply DB --local",
     "migrate:remote": "pnpm dlx wrangler@latest d1 migrations apply DB --remote",
     "deploy": "pnpm build && pnpm migrate:remote && pnpm dlx wrangler@latest deploy",
     "test": "vitest"
->>>>>>> 56cc2f18
   },
   "devDependencies": {
     "@cloudflare/puppeteer": "^1.0.4",
     "@types/node": "^20.11.0",
-    "@types/uuid": "^9.0.8",
-    "@types/ws": "^8.5.10",
-    "@vitest/coverage-v8": "^2.1.8",
-    "tsx": "^4.7.0",
     "typescript": "^5.4.0",
-<<<<<<< HEAD
-    "vitest": "^2.1.8",
-    "wrangler": "^4.43.0",
-    "ws": "^8.16.0"
-  },
-  "dependencies": {
-    "@cloudflare/playwright": "^1.0.0",
-    "@hono/zod-validator": "^0.7.4",
-    "agents": "^0.2.13",
-    "cloudflare": "^5.2.0",
-    "hono": "^4.9.12",
-    "js-yaml": "^4.1.0",
-    "postal-mime": "^2.5.0",
-    "uuid": "^9.0.1",
-    "zod": "^4.1.12"
-=======
     "vitest": "^1.5.0",
     "wrangler": "^4.0.0"
->>>>>>> 56cc2f18
   }
 }